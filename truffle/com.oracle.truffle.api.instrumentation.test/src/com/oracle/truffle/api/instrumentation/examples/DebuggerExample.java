--- conflicted
+++ resolved
@@ -45,24 +45,6 @@
  * {@link DebuggerExampleTest clients} can use to talk to the debugger is exposed in a separate
  * {@link DebuggerController} interface.
  */
-<<<<<<< HEAD
-@Registration(id = DebuggerController.ID)
-public final class DebuggerExample extends TruffleInstrument implements DebuggerController {
-    private Instrumenter instrumenter;
-    private EventBinding<?> stepping;
-
-    private Callback currentStatementCallback;
-
-    @Override
-    protected void onCreate(Env env, Instrumenter originalInstrumenter) {
-        assert this.instrumenter == null;
-        this.instrumenter = originalInstrumenter;
-    }
-
-    @Override
-    protected void onDispose(Env env) {
-    }
-=======
 // BEGIN: DebuggerExample
 @Registration(id = DebuggerExample.ID)
 public final class DebuggerExample extends TruffleInstrument {
@@ -79,7 +61,6 @@
         private final Instrumenter instrumenter;
         private EventBinding<?> stepping;
         private Callback currentStatementCallback;
->>>>>>> c2dc2cb8
 
         public Controller(Instrumenter instrumenter) {
             this.instrumenter = instrumenter;
@@ -184,16 +165,7 @@
             public void onReturnValue(EventContext context, VirtualFrame frame, Object result) {
             }
 
-<<<<<<< HEAD
-        public void halted(DebuggerController debugger, EventContext haltedAt) {
-            if (shouldHalt()) {
-                currentStatementCallback = null;
-                delegate.halted(debugger, haltedAt);
-            } else {
-                currentStatementCallback = this;
-=======
             public void onReturnExceptional(EventContext context, VirtualFrame frame, Throwable exception) {
->>>>>>> c2dc2cb8
             }
         }
 
@@ -242,8 +214,6 @@
                 this.stackDepth = currentStackDepth();
             }
 
-<<<<<<< HEAD
-=======
             @Override
             protected boolean shouldHalt() {
                 return currentStackDepth() < stackDepth;
@@ -270,5 +240,4 @@
     }
 
     public static final String ID = "example-debugger";
->>>>>>> c2dc2cb8
 }