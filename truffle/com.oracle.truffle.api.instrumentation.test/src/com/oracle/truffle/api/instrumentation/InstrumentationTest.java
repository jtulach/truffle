/*
 * Copyright (c) 2016, Oracle and/or its affiliates. All rights reserved.
 * DO NOT ALTER OR REMOVE COPYRIGHT NOTICES OR THIS FILE HEADER.
 *
 * This code is free software; you can redistribute it and/or modify it
 * under the terms of the GNU General Public License version 2 only, as
 * published by the Free Software Foundation.  Oracle designates this
 * particular file as subject to the "Classpath" exception as provided
 * by Oracle in the LICENSE file that accompanied this code.
 *
 * This code is distributed in the hope that it will be useful, but WITHOUT
 * ANY WARRANTY; without even the implied warranty of MERCHANTABILITY or
 * FITNESS FOR A PARTICULAR PURPOSE.  See the GNU General Public License
 * version 2 for more details (a copy is included in the LICENSE file that
 * accompanied this code).
 *
 * You should have received a copy of the GNU General Public License version
 * 2 along with this work; if not, write to the Free Software Foundation,
 * Inc., 51 Franklin St, Fifth Floor, Boston, MA 02110-1301 USA.
 *
 * Please contact Oracle, 500 Oracle Parkway, Redwood Shores, CA 94065 USA
 * or visit www.oracle.com if you need additional information or have any
 * questions.
 */
package com.oracle.truffle.api.instrumentation;

import java.io.IOException;
import java.util.Arrays;
import java.util.HashSet;

import org.junit.Assert;
import org.junit.Test;

import com.oracle.truffle.api.CallTarget;
import com.oracle.truffle.api.Truffle;
import com.oracle.truffle.api.TruffleLanguage;
import com.oracle.truffle.api.frame.MaterializedFrame;
import com.oracle.truffle.api.frame.VirtualFrame;
import com.oracle.truffle.api.instrument.Visualizer;
import com.oracle.truffle.api.instrument.WrapperNode;
import com.oracle.truffle.api.instrumentation.InstrumentationTestLanguage.BaseNode;
import com.oracle.truffle.api.instrumentation.TruffleInstrument.Registration;
import com.oracle.truffle.api.nodes.DirectCallNode;
import com.oracle.truffle.api.nodes.Node;
import com.oracle.truffle.api.nodes.RootNode;
import com.oracle.truffle.api.source.Source;
import com.oracle.truffle.api.vm.PolyglotEngine.Instrument;
import com.oracle.truffle.api.vm.PolyglotEngine.Language;

public class InstrumentationTest extends AbstractInstrumentationTest {

    /*
     * Test that metadata is properly propagated to Instrument handles.
     */
    @Test
    public void testMetadata() {
        Instrument instrumentHandle1 = engine.getInstruments().get("testMetadataType1");

        Assert.assertEquals("name", instrumentHandle1.getName());
        Assert.assertEquals("version", instrumentHandle1.getVersion());
        Assert.assertEquals("testMetadataType1", instrumentHandle1.getId());
        Assert.assertFalse(instrumentHandle1.isEnabled());
    }

    @Registration(name = "name", version = "version", id = "testMetadataType1")
    public static class MetadataInstrument extends TruffleInstrument {
        @Override
        protected void onCreate(Env env) {
        }
    }

    /*
     * Test that metadata is properly propagated to Instrument handles.
     */
    @Test
    public void testDefaultId() {
        Instrument descriptor1 = engine.getInstruments().get(MetadataInstrument2.class.getName());
        Assert.assertEquals("", descriptor1.getName());
        Assert.assertEquals("", descriptor1.getVersion());
        Assert.assertEquals(MetadataInstrument2.class.getName(), descriptor1.getId());
        Assert.assertFalse(descriptor1.isEnabled());
    }

    @Registration
    public static class MetadataInstrument2 extends TruffleInstrument {
        @Override
        protected void onCreate(Env env) {
        }
    }

    /*
     * Test onCreate and onDispose invocations for multiple instrument instances.
     */
    @Test
    public void testMultipleInstruments() throws IOException {
        run(""); // initialize

        MultipleInstanceInstrument.onCreateCounter = 0;
        MultipleInstanceInstrument.onDisposeCounter = 0;
        MultipleInstanceInstrument.constructor = 0;
        Instrument instrument1 = engine.getInstruments().get("testMultipleInstruments");
        instrument1.setEnabled(true);
        Assert.assertEquals(1, MultipleInstanceInstrument.constructor);
        Assert.assertEquals(1, MultipleInstanceInstrument.onCreateCounter);
        Assert.assertEquals(0, MultipleInstanceInstrument.onDisposeCounter);

        Instrument instrument = engine.getInstruments().get("testMultipleInstruments");
        instrument.setEnabled(true);
        Assert.assertEquals(1, MultipleInstanceInstrument.constructor);
        Assert.assertEquals(1, MultipleInstanceInstrument.onCreateCounter);
        Assert.assertEquals(0, MultipleInstanceInstrument.onDisposeCounter);

        instrument.setEnabled(false);
        Assert.assertEquals(1, MultipleInstanceInstrument.constructor);
        Assert.assertEquals(1, MultipleInstanceInstrument.onCreateCounter);
        Assert.assertEquals(1, MultipleInstanceInstrument.onDisposeCounter);

        instrument.setEnabled(true);
        Assert.assertEquals(2, MultipleInstanceInstrument.constructor);
        Assert.assertEquals(2, MultipleInstanceInstrument.onCreateCounter);
        Assert.assertEquals(1, MultipleInstanceInstrument.onDisposeCounter);

        instrument.setEnabled(false);
        Assert.assertEquals(2, MultipleInstanceInstrument.constructor);
        Assert.assertEquals(2, MultipleInstanceInstrument.onCreateCounter);
        Assert.assertEquals(2, MultipleInstanceInstrument.onDisposeCounter);
    }

    @Registration(id = "testMultipleInstruments")
    public static class MultipleInstanceInstrument extends TruffleInstrument {

        private static int onCreateCounter = 0;
        private static int onDisposeCounter = 0;
        private static int constructor = 0;

        public MultipleInstanceInstrument() {
            constructor++;
        }

        @Override
        protected void onCreate(Env env) {
            onCreateCounter++;
        }

        @Override
        protected void onDispose(Env env) {
            onDisposeCounter++;
        }
    }

    /*
     * Test exceptions from language instrumentation are not wrapped into InstrumentationExceptions.
     * Test that one language cannot instrument another.
     */
    @Test
    public void testLanguageInstrumentationAndExceptions() throws IOException {
        TestLanguageInstrumentationLanguage.installInstrumentsCounter = 0;
        TestLanguageInstrumentationLanguage.createContextCounter = 0;
        try {
            engine.eval(Source.fromText("ROOT(EXPRESSION)", null).withMimeType("testLanguageInstrumentation"));
            Assert.fail("expected exception");
        } catch (IOException e) {
            // we assert that MyLanguageException is not wrapped into
            // InstrumentationException.
            if (!(e.getCause() instanceof MyLanguageException)) {
                Assert.fail(String.format("expected MyLanguageException but was %s in %s", e.getCause(), e));
            }
        }
        Assert.assertEquals(1, TestLanguageInstrumentationLanguage.installInstrumentsCounter);
        Assert.assertEquals(1, TestLanguageInstrumentationLanguage.createContextCounter);

        // this should run isolated from the language instrumentation.
        run("STATEMENT");
    }

    @SuppressWarnings("serial")
    private static class MyLanguageException extends RuntimeException {

    }

    @TruffleLanguage.Registration(name = "", version = "", mimeType = "testLanguageInstrumentation")
    @ProvidedTags({InstrumentationTestLanguage.EXPRESSION, InstrumentationTestLanguage.STATEMENT})
    public static class TestLanguageInstrumentationLanguage extends TruffleLanguage<Void> {

        public static final TestLanguageInstrumentationLanguage INSTANCE = new TestLanguageInstrumentationLanguage();

        static int installInstrumentsCounter = 0;
        static int createContextCounter = 0;

        private static void installInstruments(Instrumenter instrumenter) {
            installInstrumentsCounter++;
            instrumenter.attachListener(SourceSectionFilter.newBuilder().tagIs(InstrumentationTestLanguage.EXPRESSION).build(), new ExecutionEventListener() {
                public void onReturnValue(EventContext context, VirtualFrame frame, Object result) {
                }

                public void onReturnExceptional(EventContext context, VirtualFrame frame, Throwable exception) {
                }

                public void onEnter(EventContext context, VirtualFrame frame) {
                    // since we are a language instrumentation we can throw exceptions
                    // without getting wrapped into Instrumentation exception.
                    throw new MyLanguageException();
                }
            });

            instrumenter.attachListener(SourceSectionFilter.newBuilder().tagIs(InstrumentationTestLanguage.STATEMENT).build(), new ExecutionEventListener() {
                public void onReturnValue(EventContext context, VirtualFrame frame, Object result) {
                    throw new AssertionError();
                }

                public void onReturnExceptional(EventContext context, VirtualFrame frame, Throwable exception) {
                    throw new AssertionError();
                }

                public void onEnter(EventContext context, VirtualFrame frame) {
                    throw new AssertionError();
                }
            });
        }

        @Override
        protected Void createContext(com.oracle.truffle.api.TruffleLanguage.Env env) {
            createContextCounter++;
            Instrumenter instrumenter = env.lookup(Instrumenter.class);
            Assert.assertNotNull("Instrumenter found", instrumenter);
            installInstruments(instrumenter);
            return null;
        }

        @Override
        protected CallTarget parse(final Source code, Node context, String... argumentNames) throws IOException {
            return Truffle.getRuntime().createCallTarget(new RootNode(TestLanguageInstrumentationLanguage.class, null, null) {

                @Child private BaseNode base = InstrumentationTestLanguage.parse(code);

                @Override
                public Object execute(VirtualFrame frame) {
                    return base.execute(frame);
                }
            });
        }

        @Override
        protected Object findExportedSymbol(Void context, String globalName, boolean onlyExplicit) {
            return null;
        }

        @Override
        protected Object getLanguageGlobal(Void context) {
            return null;
        }

        @Override
        protected boolean isObjectOfLanguage(Object object) {
            return false;
        }

        @SuppressWarnings("deprecation")
        @Override
        protected Visualizer getVisualizer() {
            return null;
        }

        @Override
        protected boolean isInstrumentable(Node node) {
            return false;
        }

        @Override
        protected WrapperNode createWrapperNode(Node node) {
            return null;
        }

        @Override
        protected Object evalInContext(Source source, Node node, MaterializedFrame mFrame) throws IOException {
            return null;
        }

    }

    @Test
    public void testInstrumentException1() throws IOException {
        engine.getInstruments().get("testInstrumentException1").setEnabled(true);
        run("");

        Assert.assertTrue(getErr().contains("MyLanguageException"));

    }

    @Registration(name = "", version = "", id = "testInstrumentException1")
    public static class TestInstrumentException1 extends TruffleInstrument {

        @Override
        protected void onCreate(Env env) {
            throw new MyLanguageException();
        }

        @Override
        protected void onDispose(Env env) {
        }
    }

    /*
     * We test that instrumentation exceptions are wrapped, onReturnExceptional is invoked properly
     * and not onReturnValue,
     */
    @Test
    public void testInstrumentException2() throws IOException {
        TestInstrumentException2.returnedExceptional = 0;
        TestInstrumentException2.returnedValue = 0;
        engine.getInstruments().get("testInstrumentException2").setEnabled(true);
        run("ROOT(EXPRESSION)");
        Assert.assertTrue(getErr().contains("MyLanguageException"));

        Assert.assertEquals(0, TestInstrumentException2.returnedExceptional);
        Assert.assertEquals(1, TestInstrumentException2.returnedValue);
    }

<<<<<<< HEAD
    @Registration(name = "", version = "", id = "testInstrumentationException2")
    @RequiredTags(InstrumentationTestLanguage.EXPRESSION)
    public static class TestInstrumentationException2 extends TruffleInstrument {
=======
    @Registration(name = "", version = "", id = "testInstrumentException2")
    public static class TestInstrumentException2 extends TruffleInstrument {
>>>>>>> 01916386

        static int returnedExceptional = 0;
        static int returnedValue = 0;

        @Override
        protected void onCreate(Env env) {
            env.getInstrumenter().attachListener(SourceSectionFilter.newBuilder().tagIs(InstrumentationTestLanguage.EXPRESSION).build(), new ExecutionEventListener() {

                public void onReturnValue(EventContext context, VirtualFrame frame, Object result) {
                    returnedValue++;
                }

                public void onReturnExceptional(EventContext context, VirtualFrame frame, Throwable exception) {
                    returnedExceptional++;
                }

                public void onEnter(EventContext context, VirtualFrame frame) {
                    throw new MyLanguageException();
                }
            });
        }

        @Override
        protected void onDispose(Env env) {
        }
    }

    /*
     * Test that instrumentation exceptions in the onReturnExceptional are attached as suppressed
     * exceptions.
     */
    @Test
    public void testInstrumentException3() throws IOException {
        TestInstrumentException3.returnedExceptional = 0;
        TestInstrumentException3.onEnter = 0;
        engine.getInstruments().get("testInstrumentException3").setEnabled(true);
        run("ROOT(EXPRESSION)");
        Assert.assertTrue(getErr().contains("MyLanguageException"));
        Assert.assertEquals(0, TestInstrumentException3.returnedExceptional);
        Assert.assertEquals(1, TestInstrumentException3.onEnter);
    }

<<<<<<< HEAD
    @Registration(name = "", version = "", id = "testInstrumentationException3")
    @RequiredTags(InstrumentationTestLanguage.EXPRESSION)
    public static class TestInstrumentationException3 extends TruffleInstrument {
=======
    @Registration(name = "", version = "", id = "testInstrumentException3")
    public static class TestInstrumentException3 extends TruffleInstrument {
>>>>>>> 01916386

        static int returnedExceptional = 0;
        static int onEnter = 0;

        @Override
        protected void onCreate(Env env) {
            env.getInstrumenter().attachListener(SourceSectionFilter.newBuilder().tagIs(InstrumentationTestLanguage.EXPRESSION).build(), new ExecutionEventListener() {

                public void onReturnValue(EventContext context, VirtualFrame frame, Object result) {
                    throw new MyLanguageException();
                }

                public void onReturnExceptional(EventContext context, VirtualFrame frame, Throwable exception) {
                    returnedExceptional++;
                }

                public void onEnter(EventContext context, VirtualFrame frame) {
                    onEnter++;
                }
            });
        }

    }

    /*
     * Test that event nodes are created lazily on first execution.
     */
    @Test
    public void testLazyProbe1() throws IOException {
        TestLazyProbe1.createCalls = 0;
        TestLazyProbe1.onEnter = 0;
        TestLazyProbe1.onReturnValue = 0;
        TestLazyProbe1.onReturnExceptional = 0;

        engine.getInstruments().get("testLazyProbe1").setEnabled(true);
        run("ROOT(DEFINE(foo, EXPRESSION))");
        run("ROOT(DEFINE(bar, ROOT(EXPRESSION,EXPRESSION)))");

        Assert.assertEquals(0, TestLazyProbe1.createCalls);
        Assert.assertEquals(0, TestLazyProbe1.onEnter);
        Assert.assertEquals(0, TestLazyProbe1.onReturnValue);
        Assert.assertEquals(0, TestLazyProbe1.onReturnExceptional);

        run("ROOT(CALL(foo))");

        Assert.assertEquals(1, TestLazyProbe1.createCalls);
        Assert.assertEquals(1, TestLazyProbe1.onEnter);
        Assert.assertEquals(1, TestLazyProbe1.onReturnValue);
        Assert.assertEquals(0, TestLazyProbe1.onReturnExceptional);

        run("ROOT(CALL(bar))");

        Assert.assertEquals(3, TestLazyProbe1.createCalls);
        Assert.assertEquals(3, TestLazyProbe1.onEnter);
        Assert.assertEquals(3, TestLazyProbe1.onReturnValue);
        Assert.assertEquals(0, TestLazyProbe1.onReturnExceptional);

        run("ROOT(CALL(bar))");

        Assert.assertEquals(3, TestLazyProbe1.createCalls);
        Assert.assertEquals(5, TestLazyProbe1.onEnter);
        Assert.assertEquals(5, TestLazyProbe1.onReturnValue);
        Assert.assertEquals(0, TestLazyProbe1.onReturnExceptional);

        run("ROOT(CALL(foo))");

        Assert.assertEquals(3, TestLazyProbe1.createCalls);
        Assert.assertEquals(6, TestLazyProbe1.onEnter);
        Assert.assertEquals(6, TestLazyProbe1.onReturnValue);
        Assert.assertEquals(0, TestLazyProbe1.onReturnExceptional);

    }

    @Registration(name = "", version = "", id = "testLazyProbe1")
    @RequiredTags(InstrumentationTestLanguage.EXPRESSION)
    public static class TestLazyProbe1 extends TruffleInstrument {

        static int createCalls = 0;
        static int onEnter = 0;
        static int onReturnValue = 0;
        static int onReturnExceptional = 0;

        @Override
        protected void onCreate(Env env) {
            env.getInstrumenter().attachFactory(SourceSectionFilter.newBuilder().tagIs(InstrumentationTestLanguage.EXPRESSION).build(), new ExecutionEventNodeFactory() {
                public ExecutionEventNode create(EventContext context) {
                    createCalls++;
                    return new ExecutionEventNode() {
                        @Override
                        public void onReturnValue(VirtualFrame frame, Object result) {
                            onReturnValue++;
                        }

                        @Override
                        public void onReturnExceptional(VirtualFrame frame, Throwable exception) {
                            onReturnExceptional++;
                        }

                        @Override
                        public void onEnter(VirtualFrame frame) {
                            onEnter++;
                        }
                    };
                }
            });
        }
    }

    /*
     * Test that parsing and executing foreign languages work.
     */
    @Test
    public void testEnvParse1() throws IOException {
        TestEnvParse1.onExpression = 0;
        TestEnvParse1.onStatement = 0;

        engine.getInstruments().get("testEnvParse1").setEnabled(true);
        run("STATEMENT");

        Assert.assertEquals(1, TestEnvParse1.onExpression);
        Assert.assertEquals(1, TestEnvParse1.onStatement);

        run("STATEMENT");

        Assert.assertEquals(2, TestEnvParse1.onExpression);
        Assert.assertEquals(2, TestEnvParse1.onStatement);
    }

    @Registration(name = "", version = "", id = "testEnvParse1")
    @RequiredTags({InstrumentationTestLanguage.EXPRESSION, InstrumentationTestLanguage.STATEMENT})
    public static class TestEnvParse1 extends TruffleInstrument {

        static int onExpression = 0;
        static int onStatement = 0;

        @Override
        protected void onCreate(final Env env) {
            env.getInstrumenter().attachFactory(SourceSectionFilter.newBuilder().tagIs(InstrumentationTestLanguage.STATEMENT).build(), new ExecutionEventNodeFactory() {
                public ExecutionEventNode create(EventContext context) {

                    final CallTarget target;
                    try {
                        target = env.parse(Source.fromText("EXPRESSION", null).withMimeType(InstrumentationTestLanguage.MIME_TYPE));
                    } catch (IOException e) {
                        throw new AssertionError();
                    }

                    return new ExecutionEventNode() {
                        @Child private DirectCallNode directCall = Truffle.getRuntime().createDirectCallNode(target);

                        @Override
                        public void onEnter(VirtualFrame frame) {
                            onStatement++;
                            directCall.call(frame, new Object[0]);
                        }

                    };
                }
            });

            env.getInstrumenter().attachListener(SourceSectionFilter.newBuilder().tagIs(InstrumentationTestLanguage.EXPRESSION).build(), new ExecutionEventListener() {

                public void onReturnValue(EventContext context, VirtualFrame frame, Object result) {
                }

                public void onReturnExceptional(EventContext context, VirtualFrame frame, Throwable exception) {
                }

                public void onEnter(EventContext context, VirtualFrame frame) {
                    onExpression++;
                }
            });

        }
    }

    /*
     * Test that parsing and executing foreign languages with context work.
     */
    @Test
    public void testEnvParse2() throws IOException {
        TestEnvParse2.onExpression = 0;
        TestEnvParse2.onStatement = 0;

        engine.getInstruments().get("testEnvParse2").setEnabled(true);
        run("STATEMENT");

        Assert.assertEquals(1, TestEnvParse2.onExpression);
        Assert.assertEquals(1, TestEnvParse2.onStatement);

        run("STATEMENT");

        Assert.assertEquals(2, TestEnvParse2.onExpression);
        Assert.assertEquals(2, TestEnvParse2.onStatement);
    }

    @Registration(name = "", version = "", id = "testEnvParse2")
    @RequiredTags({InstrumentationTestLanguage.EXPRESSION, InstrumentationTestLanguage.STATEMENT})
    public static class TestEnvParse2 extends TruffleInstrument {

        static int onExpression = 0;
        static int onStatement = 0;

        @Override
        protected void onCreate(final Env env) {
            env.getInstrumenter().attachFactory(SourceSectionFilter.newBuilder().tagIs(InstrumentationTestLanguage.STATEMENT).build(), new ExecutionEventNodeFactory() {
                public ExecutionEventNode create(EventContext context) {

                    final CallTarget target;
                    try {
                        target = context.parseInContext(Source.fromText("EXPRESSION", null).withMimeType(InstrumentationTestLanguage.MIME_TYPE));
                    } catch (IOException e) {
                        throw new AssertionError();
                    }

                    return new ExecutionEventNode() {
                        @Child private DirectCallNode directCall = Truffle.getRuntime().createDirectCallNode(target);

                        @Override
                        public void onEnter(VirtualFrame frame) {
                            onStatement++;
                            directCall.call(frame, new Object[0]);
                        }

                    };
                }
            });

            env.getInstrumenter().attachListener(SourceSectionFilter.newBuilder().tagIs(InstrumentationTestLanguage.EXPRESSION).build(), new ExecutionEventListener() {

                public void onReturnValue(EventContext context, VirtualFrame frame, Object result) {
                }

                public void onReturnExceptional(EventContext context, VirtualFrame frame, Throwable exception) {
                }

                public void onEnter(EventContext context, VirtualFrame frame) {
                    onExpression++;
                }
            });

        }
    }

    /*
     * Test instrument all with any filter. Ensure that root nodes are not tried to be instrumented.
     */
    @Test
    public void testInstrumentAll() throws IOException {
        TestInstrumentAll1.onStatement = 0;

        engine.getInstruments().get("testInstrumentAll").setEnabled(true);
        run("STATEMENT");

        Assert.assertEquals(1, TestInstrumentAll1.onStatement);
    }

    @Registration(id = "testInstrumentAll")
    public static class TestInstrumentAll1 extends TruffleInstrument {

        static int onStatement = 0;

        @Override
        protected void onCreate(final Env env) {
            env.getInstrumenter().attachListener(SourceSectionFilter.newBuilder().build(), new ExecutionEventListener() {
                public void onEnter(EventContext context, VirtualFrame frame) {
                    onStatement++;
                }

                public void onReturnExceptional(EventContext context, VirtualFrame frame, Throwable exception) {
                }

                public void onReturnValue(EventContext context, VirtualFrame frame, Object result) {
                }
            });
        }
    }

    /*
     * Define is not instrumentable but has a source section.
     */
    @Test
    public void testInstrumentNonInstrumentable() throws IOException {
        TestInstrumentNonInstrumentable1.onStatement = 0;

        engine.getInstruments().get("testInstrumentNonInstrumentable").setEnabled(true);
        run("DEFINE(foo, ROOT())");

        Assert.assertEquals(0, TestInstrumentNonInstrumentable1.onStatement);
    }

    @Registration(id = "testInstrumentNonInstrumentable")
    public static class TestInstrumentNonInstrumentable1 extends TruffleInstrument {

        static int onStatement = 0;

        @Override
        protected void onCreate(final Env env) {
            env.getInstrumenter().attachListener(SourceSectionFilter.newBuilder().build(), new ExecutionEventListener() {
                public void onEnter(EventContext context, VirtualFrame frame) {
                    onStatement++;
                }

                public void onReturnExceptional(EventContext context, VirtualFrame frame, Throwable exception) {
                }

                public void onReturnValue(EventContext context, VirtualFrame frame, Object result) {
                }
            });
        }
    }

    /*
     * Use tags that are not declarded as required.
     */
    @Test
    public void testUsedTagNotRequired1() throws IOException {
        TestInstrumentNonInstrumentable1.onStatement = 0;

        engine.getInstruments().get("testUsedTagNotRequired1").setEnabled(true);
        run("ROOT()");

        Assert.assertEquals(0, TestInstrumentNonInstrumentable1.onStatement);
    }

    @Registration(id = "testUsedTagNotRequired1")
    public static class TestUsedTagNotRequired1 extends TruffleInstrument {

        @Override
        protected void onCreate(final Env env) {
            try {
                env.getInstrumenter().attachListener(SourceSectionFilter.newBuilder().tagIs("foobar0").build(), new ExecutionEventListener() {
                    public void onEnter(EventContext context, VirtualFrame frame) {
                    }

                    public void onReturnExceptional(EventContext context, VirtualFrame frame, Throwable exception) {
                    }

                    public void onReturnValue(EventContext context, VirtualFrame frame, Object result) {
                    }
                });
                Assert.fail();
            } catch (IllegalArgumentException e) {
                Assert.assertEquals(
                                "The attached filter SourceSectionFilter[tag is one of [foobar0]] references the " +
                                                "following tags [foobar0] which are not declared as required by the instrument. To fix " +
                                                "this annotate the instrument class com.oracle.truffle.api.instrumentation." +
                                                "InstrumentationTest$TestUsedTagNotRequired1 with @RequiredTags({foobar0}).",
                                e.getMessage());
            }
        }
    }

    /*
     * Check compatibility for instruments.
     */
    @Test
    public void testNotInstrumentCompatibleToLanguage1() {
        Instrument instrument = engine.getInstruments().get("testNotInstrumentCompatibleToLanguage1");
        Language testLanguage = engine.getLanguages().get(InstrumentationTestLanguage.MIME_TYPE);
        Assert.assertFalse(instrument.isCompatibleTo(testLanguage));
        Assert.assertEquals(new HashSet<>(Arrays.asList("foobar0")), instrument.getRequiredTags());
        Assert.assertEquals(new HashSet<>(Arrays.asList(InstrumentationTestLanguage.TAGS)), testLanguage.getProvidedTags());
    }

    @Registration(id = "testNotInstrumentCompatibleToLanguage1")
    @RequiredTags("foobar0")
    public static class TestNotInstrumentCompatibleToLanguage1 extends TruffleInstrument {

        @Override
        protected void onCreate(final Env env) {
        }
    }

    /*
     * Check compatibility for instruments.
     */
    @Test
    public void testNotInstrumentCompatibleToLanguage2() throws IOException {
        TestNotInstrumentCompatibleToLanguage2.run = false;

        Instrument instrument = engine.getInstruments().get("testNotInstrumentCompatibleToLanguage2");
        Language testLanguage = engine.getLanguages().get(InstrumentationTestLanguage.MIME_TYPE);
        Assert.assertTrue(instrument.isCompatibleTo(testLanguage));
        Assert.assertEquals(new HashSet<>(Arrays.asList(InstrumentationTestLanguage.EXPRESSION)), instrument.getRequiredTags());
        Assert.assertEquals(new HashSet<>(Arrays.asList(InstrumentationTestLanguage.TAGS)), testLanguage.getProvidedTags());
        instrument.setEnabled(true);
        run("STATEMENT()");
        Assert.assertTrue(TestNotInstrumentCompatibleToLanguage2.run);
    }

    @Registration(id = "testNotInstrumentCompatibleToLanguage2")
    @RequiredTags(InstrumentationTestLanguage.EXPRESSION)
    public static class TestNotInstrumentCompatibleToLanguage2 extends TruffleInstrument {

        static boolean run = false;

        @Override
        protected void onCreate(final Env env) {
            env.getInstrumenter().attachFactory(SourceSectionFilter.newBuilder().tagIs(InstrumentationTestLanguage.EXPRESSION).build(), new ExecutionEventNodeFactory() {

                public ExecutionEventNode create(EventContext context) {
                    return null;
                }
            });

            try {
                env.getInstrumenter().attachFactory(SourceSectionFilter.newBuilder().tagIs(InstrumentationTestLanguage.STATEMENT).build(), new ExecutionEventNodeFactory() {

                    public ExecutionEventNode create(EventContext context) {
                        return null;
                    }
                });
                Assert.fail();
            } catch (IllegalArgumentException e) {
            }
            run = true;

        }
    }

    /*
     * Test behavior isNodeTaggedWith when used with instruments
     */
    @Test
    public void testIsNodeTaggedWith1() throws IOException {
        Instrument instrument = engine.getInstruments().get("testIsNodeTaggedWith1");
        instrument.setEnabled(true);
        Instrumenter instrumenter = instrument.lookup(Instrumenter.class);

        TestIsNodeTaggedWith1.expressionNode = null;
        TestIsNodeTaggedWith1.statementNode = null;

        Assert.assertFalse(instrumenter.isNodeTaggedWith(new Node() {
        }, "foobar"));

        run("STATEMENT(EXPRESSION)");

        Assert.assertTrue(instrumenter.isNodeTaggedWith(TestIsNodeTaggedWith1.expressionNode, InstrumentationTestLanguage.EXPRESSION));
        Assert.assertFalse(instrumenter.isNodeTaggedWith(TestIsNodeTaggedWith1.expressionNode, InstrumentationTestLanguage.STATEMENT));
        Assert.assertFalse(instrumenter.isNodeTaggedWith(TestIsNodeTaggedWith1.expressionNode, "some other tag"));

        Assert.assertTrue(instrumenter.isNodeTaggedWith(TestIsNodeTaggedWith1.statementNode, InstrumentationTestLanguage.STATEMENT));
        Assert.assertFalse(instrumenter.isNodeTaggedWith(TestIsNodeTaggedWith1.statementNode, InstrumentationTestLanguage.EXPRESSION));
        Assert.assertFalse(instrumenter.isNodeTaggedWith(TestIsNodeTaggedWith1.statementNode, "some other tag"));

        try {
            instrumenter.isNodeTaggedWith(TestIsNodeTaggedWith1.statementNode, null);
            Assert.fail();
        } catch (NullPointerException e) {
        }

        try {
            instrumenter.isNodeTaggedWith(null, InstrumentationTestLanguage.EXPRESSION);
            Assert.fail();
        } catch (NullPointerException e) {
        }

        try {
            String nonInternedTag = new String("foobar");
            instrumenter.isNodeTaggedWith(TestIsNodeTaggedWith1.statementNode, nonInternedTag);
            Assert.fail();
        } catch (IllegalArgumentException e) {
        }

    }

    /*
     * Test behavior isNodeTaggedWith when used with languages
     */
    @Test
    public void testIsNodeTaggedWith2() throws IOException {
        Instrument instrument = engine.getInstruments().get("testIsNodeTaggedWith1");
        instrument.setEnabled(true);
        TestIsNodeTaggedWith1.expressionNode = null;
        TestIsNodeTaggedWith1.statementNode = null;
        TestIsNodeTaggedWith1Language.instrumenter = null;

        Source otherLanguageSource = Source.fromText("STATEMENT(EXPRESSION)", null).withMimeType("testIsNodeTaggedWith1");
        run(otherLanguageSource);

        Instrumenter instrumenter = TestIsNodeTaggedWith1Language.instrumenter;

        Node languageExpression = TestIsNodeTaggedWith1.expressionNode;
        Node languageStatement = TestIsNodeTaggedWith1.statementNode;

        Assert.assertTrue(instrumenter.isNodeTaggedWith(languageExpression, InstrumentationTestLanguage.EXPRESSION));
        Assert.assertTrue(instrumenter.isNodeTaggedWith(languageStatement, InstrumentationTestLanguage.STATEMENT));
        Assert.assertFalse(instrumenter.isNodeTaggedWith(languageExpression, "foobar"));
        Assert.assertFalse(instrumenter.isNodeTaggedWith(languageStatement, "foobar"));

        try {
            instrumenter.isNodeTaggedWith(TestIsNodeTaggedWith1.statementNode, null);
            Assert.fail();
        } catch (NullPointerException e) {
        }

        try {
            instrumenter.isNodeTaggedWith(null, InstrumentationTestLanguage.EXPRESSION);
            Assert.fail();
        } catch (NullPointerException e) {
        }

        try {
            String nonInternedTag = new String("foobar");
            instrumenter.isNodeTaggedWith(TestIsNodeTaggedWith1.statementNode, nonInternedTag);
            Assert.fail();
        } catch (IllegalArgumentException e) {
        }

        TestIsNodeTaggedWith1.expressionNode = null;
        TestIsNodeTaggedWith1.statementNode = null;

        run("EXPRESSION");

        // fail if called with nodes from a different language
        Node otherLanguageExpression = TestIsNodeTaggedWith1.expressionNode;
        try {
            instrumenter.isNodeTaggedWith(otherLanguageExpression, InstrumentationTestLanguage.EXPRESSION);
            Assert.fail();
        } catch (IllegalArgumentException e) {
        }

    }

    @TruffleLanguage.Registration(name = "", version = "", mimeType = "testIsNodeTaggedWith1")
    @ProvidedTags({InstrumentationTestLanguage.EXPRESSION, InstrumentationTestLanguage.STATEMENT})
    public static class TestIsNodeTaggedWith1Language extends TruffleLanguage<Void> {

        public static final TestIsNodeTaggedWith1Language INSTANCE = new TestIsNodeTaggedWith1Language();

        static Instrumenter instrumenter;

        @Override
        protected Void createContext(com.oracle.truffle.api.TruffleLanguage.Env env) {
            instrumenter = env.lookup(Instrumenter.class);
            return null;
        }

        @Override
        protected CallTarget parse(final Source code, Node context, String... argumentNames) throws IOException {
            return Truffle.getRuntime().createCallTarget(new RootNode(TestIsNodeTaggedWith1Language.class, null, null) {

                @Child private BaseNode base = InstrumentationTestLanguage.parse(code);

                @Override
                public Object execute(VirtualFrame frame) {
                    return base.execute(frame);
                }
            });
        }

        @Override
        protected Object findExportedSymbol(Void context, String globalName, boolean onlyExplicit) {
            return null;
        }

        @Override
        protected Object getLanguageGlobal(Void context) {
            return null;
        }

        @Override
        protected boolean isObjectOfLanguage(Object object) {
            return false;
        }

        @SuppressWarnings("deprecation")
        @Override
        protected Visualizer getVisualizer() {
            return null;
        }

        @Override
        protected boolean isInstrumentable(Node node) {
            return false;
        }

        @Override
        protected WrapperNode createWrapperNode(Node node) {
            return null;
        }

        @Override
        protected Object evalInContext(Source source, Node node, MaterializedFrame mFrame) throws IOException {
            return null;
        }

    }

    @Registration(id = "testIsNodeTaggedWith1")
    @RequiredTags({InstrumentationTestLanguage.EXPRESSION, InstrumentationTestLanguage.STATEMENT})
    public static class TestIsNodeTaggedWith1 extends TruffleInstrument {

        static Node expressionNode;
        static Node statementNode;

        @Override
        protected void onCreate(final Env env) {
            env.registerService(env.getInstrumenter());
            env.getInstrumenter().attachFactory(SourceSectionFilter.newBuilder().tagIs(InstrumentationTestLanguage.EXPRESSION).build(), new ExecutionEventNodeFactory() {

                public ExecutionEventNode create(EventContext context) {
                    expressionNode = context.getInstrumentedNode();
                    return new ExecutionEventNode() {
                    };
                }
            });

            env.getInstrumenter().attachFactory(SourceSectionFilter.newBuilder().tagIs(InstrumentationTestLanguage.STATEMENT).build(), new ExecutionEventNodeFactory() {

                public ExecutionEventNode create(EventContext context) {
                    statementNode = context.getInstrumentedNode();
                    return new ExecutionEventNode() {
                    };
                }
            });
        }
    }

}<|MERGE_RESOLUTION|>--- conflicted
+++ resolved
@@ -316,14 +316,10 @@
         Assert.assertEquals(1, TestInstrumentException2.returnedValue);
     }
 
-<<<<<<< HEAD
-    @Registration(name = "", version = "", id = "testInstrumentationException2")
+
+    @Registration(name = "", version = "", id = "testInstrumentException2")
     @RequiredTags(InstrumentationTestLanguage.EXPRESSION)
     public static class TestInstrumentationException2 extends TruffleInstrument {
-=======
-    @Registration(name = "", version = "", id = "testInstrumentException2")
-    public static class TestInstrumentException2 extends TruffleInstrument {
->>>>>>> 01916386
 
         static int returnedExceptional = 0;
         static int returnedValue = 0;
@@ -366,14 +362,9 @@
         Assert.assertEquals(1, TestInstrumentException3.onEnter);
     }
 
-<<<<<<< HEAD
-    @Registration(name = "", version = "", id = "testInstrumentationException3")
+    @Registration(name = "", version = "", id = "testInstrumentException3")
     @RequiredTags(InstrumentationTestLanguage.EXPRESSION)
-    public static class TestInstrumentationException3 extends TruffleInstrument {
-=======
-    @Registration(name = "", version = "", id = "testInstrumentException3")
     public static class TestInstrumentException3 extends TruffleInstrument {
->>>>>>> 01916386
 
         static int returnedExceptional = 0;
         static int onEnter = 0;
