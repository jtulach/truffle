--- conflicted
+++ resolved
@@ -34,30 +34,18 @@
 import com.oracle.truffle.api.instrumentation.AbstractInstrumentationTest;
 import com.oracle.truffle.api.instrumentation.EventContext;
 import com.oracle.truffle.api.instrumentation.InstrumentationTestLanguage;
-<<<<<<< HEAD
-=======
 import com.oracle.truffle.api.instrumentation.TruffleInstrument;
->>>>>>> c2dc2cb8
 import com.oracle.truffle.api.instrumentation.examples.DebuggerController.Callback;
 import com.oracle.truffle.api.source.Source;
 import com.oracle.truffle.api.vm.PolyglotEngine.Instrument;
 import static org.junit.Assert.assertNotNull;
-<<<<<<< HEAD
-=======
 import static org.junit.Assert.assertNull;
->>>>>>> c2dc2cb8
 
 public final class DebuggerExampleTest extends AbstractInstrumentationTest {
     private DebuggerController debugger;
 
     @Before
     public void setupDebugger() throws IOException {
-<<<<<<< HEAD
-        Instrument instrument = engine.getInstruments().get(DebuggerController.ID);
-        instrument.setEnabled(true);
-        debugger = instrument.lookup(DebuggerController.class);
-        assertNotNull("Debugger interface found", debugger);
-=======
         // BEGIN: DebuggerExampleTest
         Instrument instrument = engine.getInstruments().get(DebuggerExample.ID);
         instrument.setEnabled(true);
@@ -68,7 +56,6 @@
         assertNull("Debugger instrument itself isn't found", itself);
         TruffleInstrument instr = instrument.lookup(TruffleInstrument.class);
         assertNull("Instrument itself isn't found", instr);
->>>>>>> c2dc2cb8
         assertEvalOut("", ""); // ensure debugger gets loaded
     }
 
