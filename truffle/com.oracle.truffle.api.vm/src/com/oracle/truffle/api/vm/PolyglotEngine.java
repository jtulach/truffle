--- conflicted
+++ resolved
@@ -862,18 +862,24 @@
             return enabled;
         }
 
-<<<<<<< HEAD
-        /**
-         * Enables/disables the installed instrument in the engine.
-         *
-         * @param enabled <code>true</code> to enable <code>false</code> to disable
-         */
-=======
+        /**
+         * Lookup additional service provided by the instrument. Here is an example how to query for
+         * a hypothetical <code>DebuggerController</code>: {@codesnippet DebuggerExampleTest}
+         * 
+         * @param <T> the type of the service
+         * @param type class of the service that is being requested
+         * @return instance of requested type, or <code>null</code> if no such service is available
+         *         for the instrument
+         */
         public <T> T lookup(Class<T> type) {
             return SPI.getInstrumentationHandlerService(instrumentationHandler, this, type);
         }
 
->>>>>>> ed2871fb
+        /**
+         * Enables/disables the installed instrument in the engine.
+         *
+         * @param enabled <code>true</code> to enable <code>false</code> to disable
+         */
         public void setEnabled(final boolean enabled) {
             checkThread();
             if (this.enabled != enabled) {
