/*
 * Copyright (c) 2015, 2016, Oracle and/or its affiliates. All rights reserved.
 * DO NOT ALTER OR REMOVE COPYRIGHT NOTICES OR THIS FILE HEADER.
 *
 * This code is free software; you can redistribute it and/or modify it
 * under the terms of the GNU General Public License version 2 only, as
 * published by the Free Software Foundation.
 *
 * This code is distributed in the hope that it will be useful, but WITHOUT
 * ANY WARRANTY; without even the implied warranty of MERCHANTABILITY or
 * FITNESS FOR A PARTICULAR PURPOSE.  See the GNU General Public License
 * version 2 for more details (a copy is included in the LICENSE file that
 * accompanied this code).
 *
 * You should have received a copy of the GNU General Public License version
 * 2 along with this work; if not, write to the Free Software Foundation,
 * Inc., 51 Franklin St, Fifth Floor, Boston, MA 02110-1301 USA.
 *
 * Please contact Oracle, 500 Oracle Parkway, Redwood Shores, CA 94065 USA
 * or visit www.oracle.com if you need additional information or have any
 * questions.
 */
package com.oracle.truffle.api.vm;

import static org.junit.Assert.assertEquals;
import static org.junit.Assert.assertNotEquals;
import static org.junit.Assert.assertTrue;

import java.io.IOException;
import java.io.Reader;
import java.util.Enumeration;
import java.util.HashMap;
import java.util.HashSet;
import java.util.Map;
import java.util.Objects;
import java.util.Properties;
import java.util.Set;
import java.util.concurrent.Executors;

import org.junit.After;
import org.junit.Before;
import org.junit.Test;

import com.oracle.truffle.api.CallTarget;
import com.oracle.truffle.api.RootCallTarget;
import com.oracle.truffle.api.TruffleLanguage;
import com.oracle.truffle.api.TruffleLanguage.Env;
import com.oracle.truffle.api.interop.ForeignAccess;
import com.oracle.truffle.api.interop.TruffleObject;
import com.oracle.truffle.api.interop.UnsupportedTypeException;
import com.oracle.truffle.api.nodes.Node;
import com.oracle.truffle.api.nodes.RootNode;
import com.oracle.truffle.api.source.Source;
import java.lang.ref.Reference;

public class ImplicitExplicitExportTest {
    private static Thread mainThread;
    private PolyglotEngine vm;

    @Before
    public void initializeVM() {
        mainThread = Thread.currentThread();
        vm = PolyglotEngine.newBuilder().executor(Executors.newSingleThreadExecutor()).build();
        assertTrue("Found " + L1 + " language", vm.getLanguages().containsKey(L1));
        assertTrue("Found " + L2 + " language", vm.getLanguages().containsKey(L2));
        assertTrue("Found " + L3 + " language", vm.getLanguages().containsKey(L3));
    }

    @After
    public void cleanThread() {
        mainThread = null;
        if (vm != null) {
            vm.dispose();
        }
    }

    @Test
    public void explicitExportFound() throws IOException {
        // @formatter:off
        vm.eval(Source.newBuilder("explicit.ahoj=42").name("Fourty two").mimeType(L1).build());
        Object ret = vm.eval(Source.newBuilder("return=ahoj").name("Return").mimeType(L3).build()
        ).get();
        // @formatter:on
        assertEquals("42", ret);
    }

    @Test
    public void implicitExportFound() throws IOException {
        // @formatter:off
        vm.eval(Source.newBuilder("implicit.ahoj=42").name("Fourty two").mimeType(L1).build()
        );
        Object ret = vm.eval(Source.newBuilder("return=ahoj").name("Return").mimeType(L3).build()
        ).get();
        // @formatter:on
        assertEquals("42", ret);
    }

    @Test
    public void explicitExportPreferred2() throws IOException {
        // @formatter:off
        vm.eval(Source.newBuilder("implicit.ahoj=42").name("Fourty two").mimeType(L1).build()
        );
        vm.eval(Source.newBuilder("explicit.ahoj=43").name("Fourty three").mimeType(L2).build()
        );
        Object ret = vm.eval(Source.newBuilder("return=ahoj").name("Return").mimeType(L3).build()
        ).get();
        // @formatter:on
        assertEquals("Explicit import from L2 is used", "43", ret);
        assertEquals("Global symbol is also 43", "43", vm.findGlobalSymbol("ahoj").get());
    }

    @Test
    public void explicitExportPreferred1() throws IOException {
        // @formatter:off
        vm.eval(Source.newBuilder("explicit.ahoj=43").name("Fourty three").mimeType(L1).build()
        );
        vm.eval(Source.newBuilder("implicit.ahoj=42").name("Fourty two").mimeType(L2).build()
        );
        Object ret = vm.eval(Source.newBuilder("return=ahoj").name("Return").mimeType(L3).build()
        ).get();
        // @formatter:on
        assertEquals("Explicit import from L2 is used", "43", ret);
        assertEquals("Global symbol is also 43", "43", vm.findGlobalSymbol("ahoj").execute().get());
    }

    static final class Ctx implements TruffleObject {
        static final Set<Ctx> disposed = new HashSet<>();

        final Map<String, String> explicit = new HashMap<>();
        final Map<String, String> implicit = new HashMap<>();
        final Env env;

        Ctx(Env env) {
            this.env = env;
        }

        void dispose() {
            disposed.add(this);
        }

        @Override
        public ForeignAccess getForeignAccess() {
            throw new UnsupportedOperationException();
        }
    }

    private abstract static class AbstractExportImportLanguage extends TruffleLanguage<Ctx> {

        private Reference<Ctx> contextRef;

        @Override
        protected Ctx createContext(Env env) {
            if (mainThread != null) {
                assertNotEquals("Should run asynchronously", Thread.currentThread(), mainThread);
            }
            return new Ctx(env);
        }

        @Override
        protected void disposeContext(Ctx context) {
            context.dispose();
        }

        @SuppressWarnings("deprecation")
        @Override
        protected CallTarget parse(Source code, Node context, String... argumentNames) throws IOException {
            if (code.getCode().startsWith("parse=")) {
                throw new IOException(code.getCode().substring(6));
            }
            return new ValueCallTarget(code, this);
        }

        @Override
        protected CallTarget parse(ParsingRequest env) throws IOException {
            contextRef = env.createContextReference(this);
            throw new SilentlyUnsupportedException();
        }

        @Override
        protected Object findExportedSymbol(Ctx context, String globalName, boolean onlyExplicit) {
            if (context.explicit.containsKey(globalName)) {
                return context.explicit.get(globalName);
            }
            if (!onlyExplicit && context.implicit.containsKey(globalName)) {
                return context.implicit.get(globalName);
            }
            return null;
        }

        @Override
        protected Object getLanguageGlobal(Ctx context) {
            return context;
        }

        @Override
        protected boolean isObjectOfLanguage(Object object) {
            return false;
        }

<<<<<<< HEAD
=======
        @Override
        protected Object evalInContext(Source source, Node node, MaterializedFrame mFrame) throws IOException {
            return null;
        }

>>>>>>> 65f86df0
        private Object importExport(Source code) {
            assertNotEquals("Should run asynchronously", Thread.currentThread(), mainThread);
            Ctx ctx = contextRef.get();
            Properties p = new Properties();
            try (Reader r = code.getReader()) {
                p.load(r);
            } catch (IOException ex) {
                throw new IllegalStateException(ex);
            }
            Enumeration<Object> en = p.keys();
            while (en.hasMoreElements()) {
                Object n = en.nextElement();
                if (n instanceof String) {
                    String k = (String) n;
                    if (k.startsWith("explicit.")) {
                        ctx.explicit.put(k.substring(9), p.getProperty(k));
                    }
                    if (k.startsWith("implicit.")) {
                        ctx.implicit.put(k.substring(9), p.getProperty(k));
                    }
                    if (k.equals("return")) {
                        return ctx.env.importSymbol(p.getProperty(k));
                    }
                    if (k.equals("throwInteropException")) {
                        throw UnsupportedTypeException.raise(new Object[0]);
                    }

                }
            }
            return null;
        }

        private static class SilentlyUnsupportedException extends UnsupportedOperationException {
            static final long serialVersionUID = 1L;

            SilentlyUnsupportedException() {
            }

            @Override
            public void printStackTrace() {
            }
        }
    }

    private static final class ValueCallTarget implements RootCallTarget {
        private final Source code;
        private final AbstractExportImportLanguage language;

        private ValueCallTarget(Source code, AbstractExportImportLanguage language) {
            this.code = code;
            this.language = language;
        }

        @Override
        public RootNode getRootNode() {
            throw new UnsupportedOperationException();
        }

        @Override
        public Object call(Object... arguments) {
            return language.importExport(code);
        }
    }

    public static final String L1 = "application/x-test-import-export-1";
    public static final String L1_ALT = "application/alt-test-import-export-1";
    static final String L2 = "application/x-test-import-export-2";
    static final String L3 = "application/x-test-import-export-3";

    @TruffleLanguage.Registration(mimeType = {L1, L1_ALT}, name = "ImportExport1", version = "0")
    public static final class ExportImportLanguage1 extends AbstractExportImportLanguage {
        public static final AbstractExportImportLanguage INSTANCE = new ExportImportLanguage1();

        public ExportImportLanguage1() {
        }

        @Override
        protected String toString(Ctx ctx, Object value) {
            if (value instanceof String) {
                try {
                    int number = Integer.parseInt((String) value);
                    return number + ": Int";
                } catch (NumberFormatException ex) {
                    // go on
                }
            }
            return Objects.toString(value);
        }
    }

    @TruffleLanguage.Registration(mimeType = L2, name = "ImportExport2", version = "0")
    public static final class ExportImportLanguage2 extends AbstractExportImportLanguage {
        public static final AbstractExportImportLanguage INSTANCE = new ExportImportLanguage2();

        public ExportImportLanguage2() {
        }

        @Override
        protected String toString(Ctx ctx, Object value) {
            if (value instanceof String) {
                try {
                    double number = Double.parseDouble((String) value);
                    return number + ": Double";
                } catch (NumberFormatException ex) {
                    // go on
                }
            }
            return Objects.toString(value);
        }
    }

    @TruffleLanguage.Registration(mimeType = L3, name = "ImportExport3", version = "0")
    public static final class ExportImportLanguage3 extends AbstractExportImportLanguage {
        public static final AbstractExportImportLanguage INSTANCE = new ExportImportLanguage3();

        private ExportImportLanguage3() {
        }
    }

}<|MERGE_RESOLUTION|>--- conflicted
+++ resolved
@@ -197,14 +197,6 @@
             return false;
         }
 
-<<<<<<< HEAD
-=======
-        @Override
-        protected Object evalInContext(Source source, Node node, MaterializedFrame mFrame) throws IOException {
-            return null;
-        }
-
->>>>>>> 65f86df0
         private Object importExport(Source code) {
             assertNotEquals("Should run asynchronously", Thread.currentThread(), mainThread);
             Ctx ctx = contextRef.get();
