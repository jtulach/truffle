/*
 * Copyright (c) 2016, Oracle and/or its affiliates. All rights reserved.
 * DO NOT ALTER OR REMOVE COPYRIGHT NOTICES OR THIS FILE HEADER.
 *
 * This code is free software; you can redistribute it and/or modify it
 * under the terms of the GNU General Public License version 2 only, as
 * published by the Free Software Foundation.  Oracle designates this
 * particular file as subject to the "Classpath" exception as provided
 * by Oracle in the LICENSE file that accompanied this code.
 *
 * This code is distributed in the hope that it will be useful, but WITHOUT
 * ANY WARRANTY; without even the implied warranty of MERCHANTABILITY or
 * FITNESS FOR A PARTICULAR PURPOSE.  See the GNU General Public License
 * version 2 for more details (a copy is included in the LICENSE file that
 * accompanied this code).
 *
 * You should have received a copy of the GNU General Public License version
 * 2 along with this work; if not, write to the Free Software Foundation,
 * Inc., 51 Franklin St, Fifth Floor, Boston, MA 02110-1301 USA.
 *
 * Please contact Oracle, 500 Oracle Parkway, Redwood Shores, CA 94065 USA
 * or visit www.oracle.com if you need additional information or have any
 * questions.
 */
package com.oracle.truffle.api.instrumentation;

import java.io.PrintStream;

import com.oracle.truffle.api.Assumption;
import com.oracle.truffle.api.CompilerDirectives;
import com.oracle.truffle.api.CompilerDirectives.CompilationFinal;
import com.oracle.truffle.api.KillException;
import com.oracle.truffle.api.Truffle;
import com.oracle.truffle.api.frame.VirtualFrame;
import com.oracle.truffle.api.instrumentation.InstrumentableFactory.WrapperNode;
import com.oracle.truffle.api.instrumentation.InstrumentationHandler.InstrumentClientInstrumenter;
import com.oracle.truffle.api.nodes.Node;
import com.oracle.truffle.api.nodes.NodeCost;
import com.oracle.truffle.api.source.SourceSection;

/**
 * <p>
 * Represents an event sink for instrumentation events that is embedded in the AST using wrappers if
 * needed. Instances of this class are provided by
 * {@link InstrumentableFactory#createWrapper(Node, ProbeNode)} to notify the instrumentation API
 * about execution events.
 * </p>
 *
 * The recommended use of this node for implementing {@link WrapperNode wrapper nodes} looks as
 * follows:
 *
 * <pre>
 * &#064;Override
 * public Object execute(VirtualFrame frame) {
 *     try {
 *         probeNode.onEnter(frame);
 *         Object returnValue = delegate.execute(frame);
 *         probeNode.onReturnValue(frame, returnValue);
 *         return returnValue;
 *     } catch (Throwable t) {
 *         probeNode.onReturnExceptional(frame, t);
 *         throw t;
 *     }
 * }
 * </pre>
 *
 * @since 0.12
 */
public final class ProbeNode extends Node {

    private final InstrumentationHandler handler;
    private final EventContext context;

    @Child private ProbeNode.EventChainNode chain;

    /*
     * We cache to ensure that the instrumented tags and source sections are always compilation
     * final for listeners and factories.
     */
    @CompilationFinal private Assumption version;

    /** Instantiated by the instrumentation framework. */
    ProbeNode(InstrumentationHandler handler, SourceSection sourceSection) {
        this.handler = handler;
        this.context = new EventContext(this, sourceSection);
    }

    /**
     * Should get invoked before the node is invoked.
     *
     * @param frame the current frame of the execution.
     * @since 0.12
     */
    public void onEnter(VirtualFrame frame) {
        if (lazyUpdate(frame)) {
            chain.onEnter(context, frame);
        }
    }

    /**
     * Should get invoked after the node is invoked sucessfuly.
     *
     * @param result the result value of the operation
     * @param frame the current frame of the execution.
     * @since 0.12
     */
    public void onReturnValue(VirtualFrame frame, Object result) {
        if (lazyUpdate(frame)) {
            chain.onReturnValue(context, frame, result);
        }
    }

    /**
     * Should get invoked if the node did not complete successfully.
     *
     * @param exception the exception that occurred during the execution
     * @param frame the current frame of the execution.
     * @since 0.12
     */
    public void onReturnExceptional(VirtualFrame frame, Throwable exception) {
        if (lazyUpdate(frame)) {
            chain.onReturnExceptional(context, frame, exception);
        }
    }

    EventContext getContext() {
        return context;
    }

    WrapperNode findWrapper() throws AssertionError {
        Node parent = getParent();
        if (!(parent instanceof WrapperNode)) {
            if (parent == null) {
                throw new AssertionError("Probe node disconnected from AST.");
            } else {
                throw new AssertionError("ProbeNodes must have a parent Node that implements NodeWrapper.");
            }
        }
        return (WrapperNode) parent;
    }

    void invalidate() {
        if (version != null) {
            version.invalidate();
        } else {
            assert chain == null;
        }
    }

    private boolean lazyUpdate(VirtualFrame frame) {
        if (version == null || !version.isValid()) {
            CompilerDirectives.transferToInterpreterAndInvalidate();
            // Ok to pass in the virtual frame as its instances are always materialized
            return lazyUpdatedImpl(frame);
        }
        return true;
    }

    private boolean lazyUpdatedImpl(VirtualFrame frame) {
        Node nextChain = handler.installBindings(ProbeNode.this);
        if (nextChain == null) {
            // chain is null -> remove wrapper;
            // Note: never set child nodes to null, can cause races
            InstrumentationHandler.removeWrapper(ProbeNode.this);
            return false;
        }
        EventChainNode oldChain = this.chain;
        if (oldChain != null) {
            oldChain.onDispose(context, frame);
        }
        this.chain = (EventChainNode) insert(nextChain);
        this.version = Truffle.getRuntime().createAssumption("Instruments unchanged");
        return true;
    }

    ProbeNode.EventChainNode createEventChainCallback(EventBinding<?> binding) {
        ProbeNode.EventChainNode next;
        Object element = binding.getElement();
        if (element instanceof ExecutionEventListener) {
            next = new EventFilterChainNode(binding, (ExecutionEventListener) element);
        } else {
            assert element instanceof ExecutionEventNodeFactory;
            ExecutionEventNode eventNode = createEventNode(binding, element);
            if (eventNode == null) {
                // error occurred creating the event node
                return null;
            }
            next = new EventProviderChainNode(binding, eventNode);
        }
        return next;
    }

    private ExecutionEventNode createEventNode(EventBinding<?> binding, Object element) {
        ExecutionEventNode eventNode;
        try {
            eventNode = ((ExecutionEventNodeFactory) element).create(context);
            if (eventNode.getParent() != null) {
                throw new IllegalStateException(String.format("Returned EventNode %s was already adopted by another AST.", eventNode));
            }
        } catch (Throwable t) {
            if (binding.isLanguageBinding()) {
                /* Language bindings can just throw exceptions directly into the AST. */
                throw t;
            } else {
                /* Client instruments are not allowed to throw exceptions into the AST. */
                failEventForClientInstrument(binding, "ProbeNodeFactory.create", t);
                return null;
            }
        }
        return eventNode;
    }

<<<<<<< HEAD
    static void failEventForInstrumentation(EventBinding<?> b, String eventName, Throwable t) {
        if (t instanceof KillException) {
            throw (KillException) t;
        }
=======
    static void failEventForClientInstrument(EventBinding<?> b, String eventName, Throwable t) {
>>>>>>> 01916386
        assert !b.isLanguageBinding();
        InstrumentClientInstrumenter clientInstrumenter = (InstrumentClientInstrumenter) b.getInstrumenter();
        Class<?> instrumentClass = clientInstrumenter.getInstrumentClass();

        String message = String.format("Event %s failed for instrument class %s and listener/factory %s.", //
                        eventName, instrumentClass.getName(), b.getElement());

        Exception exception = new Exception(message, t);
        PrintStream stream = new PrintStream(clientInstrumenter.getEnv().err());
        exception.printStackTrace(stream);
    }

    /** @since 0.12 */
    @Override
    public NodeCost getCost() {
        return NodeCost.NONE;
    }

    abstract static class EventChainNode extends Node {

        @Child private ProbeNode.EventChainNode next;
        private final EventBinding<?> binding;
        @CompilationFinal private boolean seenException;

        EventChainNode(EventBinding<?> binding) {
            this.binding = binding;
        }

        final void setNext(ProbeNode.EventChainNode next) {
            this.next = insert(next);
        }

        EventBinding<?> getBinding() {
            return binding;
        }

        ProbeNode.EventChainNode getNext() {
            return next;
        }

        @Override
        public final NodeCost getCost() {
            return NodeCost.NONE;
        }

        final void onDispose(EventContext context, VirtualFrame frame) {
            try {
                innerOnDispose(context, frame);
            } catch (Throwable t) {
                if (!seenException) {
                    CompilerDirectives.transferToInterpreterAndInvalidate();
                    seenException = true;
                }
                if (binding.isLanguageBinding()) {
                    throw t;
                } else {
                    CompilerDirectives.transferToInterpreter();
                    failEventForClientInstrument(binding, "onEnter", t);
                }
            }
            if (next != null) {
                next.onDispose(context, frame);
            }
        }

        protected abstract void innerOnDispose(EventContext context, VirtualFrame frame);

        final void onEnter(EventContext context, VirtualFrame frame) {
            try {
                innerOnEnter(context, frame);
            } catch (Throwable t) {
                if (!seenException) {
                    CompilerDirectives.transferToInterpreterAndInvalidate();
                    seenException = true;
                }
                if (binding.isLanguageBinding()) {
                    throw t;
                } else {
                    CompilerDirectives.transferToInterpreter();
                    failEventForClientInstrument(binding, "onEnter", t);
                }
            }
            if (next != null) {
                next.onEnter(context, frame);
            }
        }

        protected abstract void innerOnEnter(EventContext context, VirtualFrame frame);

        final void onReturnValue(EventContext context, VirtualFrame frame, Object result) {
            try {
                innerOnReturnValue(context, frame, result);
            } catch (Throwable t) {
                if (!seenException) {
                    CompilerDirectives.transferToInterpreterAndInvalidate();
                    seenException = true;
                }
                if (binding.isLanguageBinding()) {
                    throw t;
                } else {
                    CompilerDirectives.transferToInterpreter();
                    failEventForClientInstrument(binding, "onReturnValue", t);
                }
            }
            if (next != null) {
                next.onReturnValue(context, frame, result);
            }
        }

        protected abstract void innerOnReturnValue(EventContext context, VirtualFrame frame, Object result);

        final void onReturnExceptional(EventContext context, VirtualFrame frame, Throwable exception) {
            try {
                innerOnReturnExceptional(context, frame, exception);
            } catch (Throwable t) {
                if (!seenException) {
                    CompilerDirectives.transferToInterpreterAndInvalidate();
                    seenException = true;
                }
                if (binding.isLanguageBinding()) {
                    exception.addSuppressed(t);
                } else {
                    CompilerDirectives.transferToInterpreter();
                    failEventForClientInstrument(binding, "onReturnExceptional", t);
                }
            }
            if (next != null) {
                next.onReturnExceptional(context, frame, exception);
            }
        }

        protected abstract void innerOnReturnExceptional(EventContext context, VirtualFrame frame, Throwable exception);

    }

    private static class EventFilterChainNode extends ProbeNode.EventChainNode {

        private final ExecutionEventListener listener;

        EventFilterChainNode(EventBinding<?> binding, ExecutionEventListener listener) {
            super(binding);
            this.listener = listener;
        }

        @Override
        protected void innerOnEnter(EventContext context, VirtualFrame frame) {
            listener.onEnter(context, frame);
        }

        @Override
        protected void innerOnReturnExceptional(EventContext context, VirtualFrame frame, Throwable exception) {
            listener.onReturnExceptional(context, frame, exception);
        }

        @Override
        protected void innerOnReturnValue(EventContext context, VirtualFrame frame, Object result) {
            listener.onReturnValue(context, frame, result);
        }

        @Override
        protected void innerOnDispose(EventContext context, VirtualFrame frame) {
        }

    }

    private static class EventProviderChainNode extends ProbeNode.EventChainNode {

        @Child private ExecutionEventNode eventNode;

        EventProviderChainNode(EventBinding<?> binding, ExecutionEventNode eventNode) {
            super(binding);
            this.eventNode = eventNode;
        }

        @Override
        protected void innerOnEnter(EventContext context, VirtualFrame frame) {
            eventNode.onEnter(frame);
        }

        @Override
        protected void innerOnReturnExceptional(EventContext context, VirtualFrame frame, Throwable exception) {
            eventNode.onReturnExceptional(frame, exception);
        }

        @Override
        protected void innerOnReturnValue(EventContext context, VirtualFrame frame, Object result) {
            eventNode.onReturnValue(frame, result);
        }

        @Override
        protected void innerOnDispose(EventContext context, VirtualFrame frame) {
            eventNode.onDispose(frame);
        }

    }
}<|MERGE_RESOLUTION|>--- conflicted
+++ resolved
@@ -210,14 +210,10 @@
         return eventNode;
     }
 
-<<<<<<< HEAD
-    static void failEventForInstrumentation(EventBinding<?> b, String eventName, Throwable t) {
+    static void failEventForClientInstrument(EventBinding<?> b, String eventName, Throwable t) {
         if (t instanceof KillException) {
             throw (KillException) t;
         }
-=======
-    static void failEventForClientInstrument(EventBinding<?> b, String eventName, Throwable t) {
->>>>>>> 01916386
         assert !b.isLanguageBinding();
         InstrumentClientInstrumenter clientInstrumenter = (InstrumentClientInstrumenter) b.getInstrumenter();
         Class<?> instrumentClass = clientInstrumenter.getInstrumentClass();
