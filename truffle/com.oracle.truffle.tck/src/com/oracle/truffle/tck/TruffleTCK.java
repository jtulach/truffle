--- conflicted
+++ resolved
@@ -47,15 +47,10 @@
 import com.oracle.truffle.api.vm.PolyglotEngine.Language;
 import com.oracle.truffle.api.vm.PolyglotEngine.Builder;
 import com.oracle.truffle.tck.Schema.Type;
-<<<<<<< HEAD
-import java.util.concurrent.Executors;
-import org.junit.After;
-=======
 import java.lang.ref.Reference;
 import java.lang.ref.WeakReference;
 import java.util.concurrent.Executors;
 import org.junit.AfterClass;
->>>>>>> 47a45558
 import static org.junit.Assert.assertEquals;
 import static org.junit.Assert.assertNotNull;
 import static org.junit.Assert.assertNotSame;
@@ -132,16 +127,7 @@
     protected TruffleTCK() {
     }
 
-    @After
-    public void dispose() {
-        if (tckVM != null) {
-            tckVM.dispose();
-        }
-    }
-
-    /**
-<<<<<<< HEAD
-=======
+    /**
      * Disposes {@link PolyglotEngine} used during the test execution.
      * 
      * @since 0.12
@@ -163,7 +149,6 @@
     }
 
     /**
->>>>>>> 47a45558
      * This methods is called before each test is executed. It's purpose is to set a
      * {@link PolyglotEngine} with your language up, so it is ready for testing.
      * {@link PolyglotEngine#eval(com.oracle.truffle.api.source.Source) Execute} any scripts you
@@ -180,24 +165,6 @@
     }
 
     /**
-     * Configure your language inside of provided builder. The method should do the same operations
-     * like {@link #prepareVM()}, but rather than doing them from scratch, it is supposed to do the
-     * changes in provided builder. The builder may be pre-configured by the TCK - for example
-     * {@link Builder#executor(java.util.concurrent.Executor)} may be provided or
-     * {@link Builder#globalSymbol(java.lang.String, java.lang.Object) global symbols} specified,
-     * etc.
-     *
-     * @param preparedBuilder the builder to use to construct the engine
-     * @return initialized Truffle virtual machine
-     * @throws java.lang.Exception thrown when the VM preparation fails
-     * @since 0.12
-     */
-<<<<<<< HEAD
-    protected PolyglotEngine prepareVM() throws Exception {
-        return prepareVM(PolyglotEngine.newBuilder());
-    }
-
-    /**
      * Configure your language insided of provided builder. The method should do the same operation
      * like {@link #prepareVM()}, but rather than doing them from scratch, it is supposed to do the
      * changes in provided builder. The builder may be pre-configured by the TCK - for example
@@ -208,9 +175,8 @@
      * @param preparedBuilder the builder to use to construct the engine
      * @return initialized Truffle virtual machine
      * @throws java.lang.Exception thrown when the VM preparation fails
-     */
-=======
->>>>>>> 47a45558
+     * @since 0.12
+     */
     protected PolyglotEngine prepareVM(PolyglotEngine.Builder preparedBuilder) throws Exception {
         throw new UnsupportedOperationException();
     }
@@ -493,6 +459,7 @@
 
     private PolyglotEngine vm() throws Exception {
         if (tckVM == null) {
+            replacePreviousVM(null);
             tckVM = prepareVM();
             replacePreviousVM(tckVM);
         }
