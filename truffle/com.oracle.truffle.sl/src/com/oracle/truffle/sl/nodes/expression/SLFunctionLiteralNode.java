/*
 * Copyright (c) 2012, 2014, Oracle and/or its affiliates. All rights reserved.
 * DO NOT ALTER OR REMOVE COPYRIGHT NOTICES OR THIS FILE HEADER.
 *
 * The Universal Permissive License (UPL), Version 1.0
 *
 * Subject to the condition set forth below, permission is hereby granted to any
 * person obtaining a copy of this software, associated documentation and/or
 * data (collectively the "Software"), free of charge and under any and all
 * copyright rights in the Software, and any and all patent rights owned or
 * freely licensable by each licensor hereunder covering either (i) the
 * unmodified Software as contributed to or provided by such licensor, or (ii)
 * the Larger Works (as defined below), to deal in both
 *
 * (a) the Software, and
 *
 * (b) any piece of software and/or hardware listed in the lrgrwrks.txt file if
 * one is included with the Software each a "Larger Work" to which the Software
 * is contributed by such licensors),
 *
 * without restriction, including without limitation the rights to copy, create
 * derivative works of, display, perform, and distribute the Software and make,
 * use, sell, offer for sale, import, export, have made, and have sold the
 * Software and the Larger Work(s), and to sublicense the foregoing rights on
 * either these or other terms.
 *
 * This license is subject to the following condition:
 *
 * The above copyright notice and either this complete permission notice or at a
 * minimum a reference to the UPL must be included in all copies or substantial
 * portions of the Software.
 *
 * THE SOFTWARE IS PROVIDED "AS IS", WITHOUT WARRANTY OF ANY KIND, EXPRESS OR
 * IMPLIED, INCLUDING BUT NOT LIMITED TO THE WARRANTIES OF MERCHANTABILITY,
 * FITNESS FOR A PARTICULAR PURPOSE AND NONINFRINGEMENT. IN NO EVENT SHALL THE
 * AUTHORS OR COPYRIGHT HOLDERS BE LIABLE FOR ANY CLAIM, DAMAGES OR OTHER
 * LIABILITY, WHETHER IN AN ACTION OF CONTRACT, TORT OR OTHERWISE, ARISING FROM,
 * OUT OF OR IN CONNECTION WITH THE SOFTWARE OR THE USE OR OTHER DEALINGS IN THE
 * SOFTWARE.
 */
package com.oracle.truffle.sl.nodes.expression;

import com.oracle.truffle.api.CallTarget;
import com.oracle.truffle.api.frame.VirtualFrame;
import com.oracle.truffle.api.nodes.NodeInfo;
<<<<<<< HEAD
import com.oracle.truffle.api.source.SourceSection;
=======
import com.oracle.truffle.sl.SLLanguage;
>>>>>>> 65f86df0
import com.oracle.truffle.sl.nodes.SLExpressionNode;
import com.oracle.truffle.sl.runtime.SLContext;
import com.oracle.truffle.sl.runtime.SLFunction;
import com.oracle.truffle.sl.runtime.SLFunctionRegistry;
import java.lang.ref.Reference;

/**
 * Constant literal for a {@link SLFunction function} value, created when a function name occurs as
 * a literal in SL source code. Note that function redefinition can change the {@link CallTarget
 * call target} that is executed when calling the function, but the {@link SLFunction} for a name
 * never changes. This is guaranteed by the {@link SLFunctionRegistry}.
 */
@NodeInfo(shortName = "func")
public final class SLFunctionLiteralNode extends SLExpressionNode {
<<<<<<< HEAD
    private final String value;
    private final Reference<SLContext> contextRef;
    private final FunctionCache functionCache;

    public SLFunctionLiteralNode(Reference<SLContext> ref, SourceSection src, String value) {
        super(src);
        this.value = value;
        this.contextRef = ref;
        this.functionCache = new FunctionCache();
=======

    /** The name of the function. */
    private final String functionName;

    /**
     * The resolved function. During parsing (in the constructor of this node), we do not have the
     * {@link SLContext} available yet, so the lookup can only be done at {@link #executeGeneric
     * first execution}. The {@link CompilationFinal} annotation ensures that the function can still
     * be constant folded during compilation.
     */
    @CompilationFinal private SLFunction cachedFunction;

    public SLFunctionLiteralNode(String functionName) {
        this.functionName = functionName;
>>>>>>> 65f86df0
    }

    @Override
    public SLFunction executeGeneric(VirtualFrame frame) {
<<<<<<< HEAD
        return functionCache.get(contextRef.get());
    }

    private final class FunctionCache extends MappingCache<SLContext, SLFunction> {
        @Override
        protected SLFunction create(SLContext key) {
            final SLContext context = contextRef.get();
            context.notifyTransferToInterpreter(value);
            return context.getFunctionRegistry().lookup(value, true);
=======
        if (cachedFunction == null) {
            /* We are about to change a @CompilationFinal field. */
            CompilerDirectives.transferToInterpreterAndInvalidate();
            /* First execution of the node: lookup the function in the function registry. */
            SLContext context = SLLanguage.INSTANCE.findContext();
            cachedFunction = context.getFunctionRegistry().lookup(functionName, true);
>>>>>>> 65f86df0
        }
    }
}<|MERGE_RESOLUTION|>--- conflicted
+++ resolved
@@ -43,11 +43,6 @@
 import com.oracle.truffle.api.CallTarget;
 import com.oracle.truffle.api.frame.VirtualFrame;
 import com.oracle.truffle.api.nodes.NodeInfo;
-<<<<<<< HEAD
-import com.oracle.truffle.api.source.SourceSection;
-=======
-import com.oracle.truffle.sl.SLLanguage;
->>>>>>> 65f86df0
 import com.oracle.truffle.sl.nodes.SLExpressionNode;
 import com.oracle.truffle.sl.runtime.SLContext;
 import com.oracle.truffle.sl.runtime.SLFunction;
@@ -62,18 +57,6 @@
  */
 @NodeInfo(shortName = "func")
 public final class SLFunctionLiteralNode extends SLExpressionNode {
-<<<<<<< HEAD
-    private final String value;
-    private final Reference<SLContext> contextRef;
-    private final FunctionCache functionCache;
-
-    public SLFunctionLiteralNode(Reference<SLContext> ref, SourceSection src, String value) {
-        super(src);
-        this.value = value;
-        this.contextRef = ref;
-        this.functionCache = new FunctionCache();
-=======
-
     /** The name of the function. */
     private final String functionName;
 
@@ -83,16 +66,17 @@
      * first execution}. The {@link CompilationFinal} annotation ensures that the function can still
      * be constant folded during compilation.
      */
-    @CompilationFinal private SLFunction cachedFunction;
+    private final Reference<SLContext> contextRef;
+    private final FunctionCache functionCache;
 
-    public SLFunctionLiteralNode(String functionName) {
+    public SLFunctionLiteralNode(Reference<SLContext> ref, String functionName) {
         this.functionName = functionName;
->>>>>>> 65f86df0
+        this.contextRef = ref;
+        this.functionCache = new FunctionCache();
     }
 
     @Override
     public SLFunction executeGeneric(VirtualFrame frame) {
-<<<<<<< HEAD
         return functionCache.get(contextRef.get());
     }
 
@@ -100,16 +84,8 @@
         @Override
         protected SLFunction create(SLContext key) {
             final SLContext context = contextRef.get();
-            context.notifyTransferToInterpreter(value);
-            return context.getFunctionRegistry().lookup(value, true);
-=======
-        if (cachedFunction == null) {
-            /* We are about to change a @CompilationFinal field. */
-            CompilerDirectives.transferToInterpreterAndInvalidate();
-            /* First execution of the node: lookup the function in the function registry. */
-            SLContext context = SLLanguage.INSTANCE.findContext();
-            cachedFunction = context.getFunctionRegistry().lookup(functionName, true);
->>>>>>> 65f86df0
+            context.notifyTransferToInterpreter(functionName);
+            return context.getFunctionRegistry().lookup(functionName, true);
         }
     }
 }