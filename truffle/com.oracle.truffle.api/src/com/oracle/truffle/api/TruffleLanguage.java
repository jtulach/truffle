--- conflicted
+++ resolved
@@ -373,10 +373,7 @@
             LinkedHashSet<Object> collectedServices = new LinkedHashSet<>();
             API.collectEnvServices(collectedServices, vm, lang, this);
             this.services = collectedServices.toArray();
-<<<<<<< HEAD
-=======
             this.config = config;
->>>>>>> c2dc2cb8
             this.langCtx = new LangCtx<>(lang, this);
         }
 
@@ -480,8 +477,6 @@
             }
             return null;
         }
-<<<<<<< HEAD
-=======
 
         /**
          * Configuration arguments for this language. Arguments set
@@ -512,7 +507,6 @@
         public Map<String, Object> getConfig() {
             return config;
         }
->>>>>>> c2dc2cb8
     }
 
     private static final AccessAPI API = new AccessAPI();
