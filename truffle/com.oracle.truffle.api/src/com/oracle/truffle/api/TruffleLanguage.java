/*
 * Copyright (c) 2014, 2015, Oracle and/or its affiliates. All rights reserved.
 * DO NOT ALTER OR REMOVE COPYRIGHT NOTICES OR THIS FILE HEADER.
 *
 * This code is free software; you can redistribute it and/or modify it
 * under the terms of the GNU General Public License version 2 only, as
 * published by the Free Software Foundation.  Oracle designates this
 * particular file as subject to the "Classpath" exception as provided
 * by Oracle in the LICENSE file that accompanied this code.
 *
 * This code is distributed in the hope that it will be useful, but WITHOUT
 * ANY WARRANTY; without even the implied warranty of MERCHANTABILITY or
 * FITNESS FOR A PARTICULAR PURPOSE.  See the GNU General Public License
 * version 2 for more details (a copy is included in the LICENSE file that
 * accompanied this code).
 *
 * You should have received a copy of the GNU General Public License version
 * 2 along with this work; if not, write to the Free Software Foundation,
 * Inc., 51 Franklin St, Fifth Floor, Boston, MA 02110-1301 USA.
 *
 * Please contact Oracle, 500 Oracle Parkway, Redwood Shores, CA 94065 USA
 * or visit www.oracle.com if you need additional information or have any
 * questions.
 */
package com.oracle.truffle.api;

import java.io.IOException;
import java.io.InputStream;
import java.io.OutputStream;
import java.lang.annotation.ElementType;
import java.lang.annotation.Retention;
import java.lang.annotation.RetentionPolicy;
import java.lang.annotation.Target;
import java.util.Map;
import java.util.Objects;

import com.oracle.truffle.api.debug.Debugger;
import com.oracle.truffle.api.debug.SuspendedEvent;
import com.oracle.truffle.api.frame.MaterializedFrame;
import com.oracle.truffle.api.impl.Accessor;
import com.oracle.truffle.api.impl.FindContextNode;
import com.oracle.truffle.api.instrument.ASTProber;
import com.oracle.truffle.api.instrument.Instrumenter;
import com.oracle.truffle.api.instrument.KillException;
import com.oracle.truffle.api.instrument.QuitException;
import com.oracle.truffle.api.instrument.SyntaxTag;
import com.oracle.truffle.api.instrument.Visualizer;
import com.oracle.truffle.api.instrument.WrapperNode;
import com.oracle.truffle.api.nodes.Node;
import com.oracle.truffle.api.nodes.RootNode;
import com.oracle.truffle.api.source.Source;
import java.util.LinkedHashSet;
import java.util.Set;

/**
 * An entry point for everyone who wants to implement a Truffle based language. By providing an
 * implementation of this type and registering it using {@link Registration} annotation, your
 * language becomes accessible to users of the {@link com.oracle.truffle.api.vm.PolyglotEngine
 * polyglot execution engine} - all they will need to do is to include your JAR into their
 * application and all the Truffle goodies (multi-language support, multitenant hosting, debugging,
 * etc.) will be made available to them.
 * <p>
 * The use of {@linkplain Instrumenter Instrument-based services} requires that the language
 * {@linkplain Instrumenter#registerASTProber(com.oracle.truffle.api.instrument.ASTProber) register}
 * an instance of {@link ASTProber} suitable for the language implementation that can be applied to
 * "mark up" each newly created AST with {@link SyntaxTag "tags"} that identify standard syntactic
 * constructs in order to configure tool behavior. See also {@linkplain #createContext(Env)
 * createContext(Env)}.
 *
 * @param <C> internal state of the language associated with every thread that is executing program
 *            {@link #parse(com.oracle.truffle.api.source.Source, com.oracle.truffle.api.nodes.Node, java.lang.String...)
 *            parsed} by the language
 */
@SuppressWarnings("javadoc")
public abstract class TruffleLanguage<C> {
    /**
     * Constructor to be called by subclasses.
     */
    protected TruffleLanguage() {
    }

    /**
     * The annotation to use to register your language to the
     * {@link com.oracle.truffle.api.vm.PolyglotEngine Truffle} system. By annotating your
     * implementation of {@link TruffleLanguage} by this annotation you are just a
     * <em>one JAR drop to the class path</em> away from your users. Once they include your JAR in
     * their application, your language will be available to the
     * {@link com.oracle.truffle.api.vm.PolyglotEngine Truffle virtual machine}.
     */
    @Retention(RetentionPolicy.SOURCE)
    @Target(ElementType.TYPE)
    public @interface Registration {
        /**
         * Unique name of your language. This name will be exposed to users via the
         * {@link com.oracle.truffle.api.vm.PolyglotEngine.Language#getName()} getter.
         *
         * @return identifier of your language
         */
        String name();

        /**
         * Unique string identifying the language version. This name will be exposed to users via
         * the {@link com.oracle.truffle.api.vm.PolyglotEngine.Language#getVersion()} getter.
         *
         * @return version of your language
         */
        String version();

        /**
         * List of MIME types associated with your language. Users will use them (directly or
         * indirectly) when
         * {@link com.oracle.truffle.api.vm.PolyglotEngine#eval(com.oracle.truffle.api.source.Source)
         * executing} their code snippets or their {@link Source files}.
         *
         * @return array of MIME types assigned to your language files
         */
        String[] mimeType();
    }

    /**
     * Creates internal representation of the executing context suitable for given environment. Each
     * time the {@link TruffleLanguage language} is used by a new
     * {@link com.oracle.truffle.api.vm.PolyglotEngine} or in a new thread, the system calls this
     * method to let the {@link TruffleLanguage language} prepare for <em>execution</em>. The
     * returned execution context is completely language specific; it is however expected it will
     * contain reference to here-in provided <code>env</code> and adjust itself according to
     * parameters provided by the <code>env</code> object.
     * <p>
     * The standard way of accessing the here-in generated context is to create a {@link Node} and
     * insert it into own AST hierarchy - use {@link #createFindContextNode()} to obtain the
     * {@link Node findNode} and later {@link #findContext(com.oracle.truffle.api.nodes.Node)
     * findContext(findNode)} to get back your language context.
     *
     * If it is expected that any {@linkplain Instrumenter Instrumentation Services} or tools that
     * depend on those services (e.g. the {@link Debugger}, then part of the preparation in the new
     * context is to
     * {@linkplain Instrumenter#registerASTProber(com.oracle.truffle.api.instrument.ASTProber)
     * register} a "default" {@link ASTProber} for the language implementation. Instrumentation
     * requires that this be available to "mark up" each newly created AST with
     * {@linkplain SyntaxTag "tags"} that identify standard syntactic constructs in order to
     * configure tool behavior.
     *
     * @param env the environment the language is supposed to operate in
     * @return internal data of the language in given environment
     */
    protected abstract C createContext(Env env);

    /**
     * Disposes the context created by
     * {@link #createContext(com.oracle.truffle.api.TruffleLanguage.Env)}. A language can be asked
     * by its user to <em>clean-up</em>. In such case the language is supposed to dispose any
     * resources acquired before and <em>dispose</em> the <code>context</code> - e.g. render it
     * useless for any future calls.
     *
     * @param context the context {@link #createContext(com.oracle.truffle.api.TruffleLanguage.Env)
     *            created by the language}
     */
    protected void disposeContext(C context) {
    }

    /**
     * Parses the provided source and generates appropriate AST. The parsing should execute no user
     * code, it should only create the {@link Node} tree to represent the source. If the provided
     * source does not correspond naturally to a call target, the returned call target should create
     * and if necessary initialize the corresponding language entity and return it. The parsing may
     * be performed in a context (specified as another {@link Node}) or without context. The
     * {@code argumentNames} may contain symbolic names for actual parameters of the call to the
     * returned value. The result should be a call target with method
     * {@link CallTarget#call(java.lang.Object...)} that accepts as many arguments as were provided
     * via the {@code argumentNames} array.
     *
     * @param code source code to parse
     * @param context a {@link Node} defining context for the parsing
     * @param argumentNames symbolic names for parameters of
     *            {@link CallTarget#call(java.lang.Object...)}
     * @return a call target to invoke which also keeps in memory the {@link Node} tree representing
     *         just parsed <code>code</code>
     * @throws IOException thrown when I/O or parsing goes wrong. Here-in thrown exception is
     *             propagate to the user who called one of <code>eval</code> methods of
     *             {@link com.oracle.truffle.api.vm.PolyglotEngine}
     */
    protected abstract CallTarget parse(Source code, Node context, String... argumentNames) throws IOException;

    /**
     * Called when some other language is seeking for a global symbol. This method is supposed to do
     * lazy binding, e.g. there is no need to export symbols in advance, it is fine to wait until
     * somebody asks for it (by calling this method).
     * <p>
     * The exported object can either be <code>TruffleObject</code> (e.g. a native object from the
     * other language) to support interoperability between languages, {@link String} or one of Java
     * primitive wrappers ( {@link Integer}, {@link Double}, {@link Short}, {@link Boolean}, etc.).
     * <p>
     * The way a symbol becomes <em>exported</em> is language dependent. In general it is preferred
     * to make the export explicit - e.g. call some function or method to register an object under
     * specific name. Some languages may however decide to support implicit export of symbols (for
     * example from global scope, if they have one). However explicit exports should always be
     * preferred. Implicitly exported object of some name should only be used when there is no
     * explicit export under such <code>globalName</code>. To ensure so the infrastructure first
     * asks all known languages for <code>onlyExplicit</code> symbols and only when none is found,
     * it does one more round with <code>onlyExplicit</code> set to <code>false</code>.
     *
     * @param context context to locate the global symbol in
     * @param globalName the name of the global symbol to find
     * @param onlyExplicit should the language seek for implicitly exported object or only consider
     *            the explicitly exported ones?
     * @return an exported object or <code>null</code>, if the symbol does not represent anything
     *         meaningful in this language
     */
    protected abstract Object findExportedSymbol(C context, String globalName, boolean onlyExplicit);

    /**
     * Returns global object for the language.
     * <p>
     * The object is expected to be <code>TruffleObject</code> (e.g. a native object from the other
     * language) but technically it can be one of Java primitive wrappers ({@link Integer},
     * {@link Double}, {@link Short}, etc.).
     *
     * @param context context to find the language global in
     * @return the global object or <code>null</code> if the language does not support such concept
     */
    protected abstract Object getLanguageGlobal(C context);

    /**
     * Checks whether the object is provided by this language.
     *
     * @param object the object to check
     * @return <code>true</code> if this language can deal with such object in native way
     */
    protected abstract boolean isObjectOfLanguage(Object object);

    /**
     * Gets visualization services for language-specific information.
     */
    protected abstract Visualizer getVisualizer();

    /**
     * Returns {@code true} for a node can be "instrumented" by
     * {@linkplain Instrumenter#probe(Node) probing}.
     * <p>
     * <b>Note:</b> instrumentation requires a appropriate {@link WrapperNode}
     *
     * @see WrapperNode
     */
    protected abstract boolean isInstrumentable(Node node);

    /**
     * For nodes in this language that are <em>instrumentable</em>, this method returns an
     * {@linkplain Node AST node} that:
     * <ol>
     * <li>implements {@link WrapperNode};</li>
     * <li>has the node argument as it's child; and</li>
     * <li>whose type is safe for replacement of the node in the parent.</li>
     * </ol>
     *
     * @return an appropriately typed {@link WrapperNode}
     */
    protected abstract WrapperNode createWrapperNode(Node node);

    /**
     * Runs source code in a halted execution context, or at top level.
     *
     * @param source the code to run
     * @param node node where execution halted, {@code null} if no execution context
     * @param mFrame frame where execution halted, {@code null} if no execution context
     * @return result of running the code in the context, or at top level if no execution context.
     * @throws IOException if the evaluation cannot be performed
     */
    protected abstract Object evalInContext(Source source, Node node, MaterializedFrame mFrame) throws IOException;

    /**
     * Generates language specific textual representation of a value. Each language may have special
     * formating conventions - even primitive values may not follow the traditional Java formating
     * rules. As such when
     * {@link com.oracle.truffle.api.vm.PolyglotEngine.Value#as(java.lang.Class)
     * value.as(String.class)} is requested, it consults the language that produced the value by
     * calling this method. By default this method calls {@link Objects#toString(java.lang.Object)}.
     *
     * @param context the execution context for doing the conversion
     * @param value the value to convert. Either primitive type or
     *            {@link com.oracle.truffle.api.interop.TruffleObject}
     * @return textual representation of the value in this language
     */
    protected String toString(C context, Object value) {
        return Objects.toString(value);
    }

    /**
     * Allows a language implementor to create a node that can effectively lookup up the context
     * associated with current execution. The context is created by
     * {@link #createContext(com.oracle.truffle.api.TruffleLanguage.Env)} method.
     *
     * @return node to be inserted into program to effectively find out current execution context
     *         for this language
     */
    @SuppressWarnings({"rawtypes", "unchecked"})
    protected final Node createFindContextNode() {
        final Class<? extends TruffleLanguage<?>> c = (Class<? extends TruffleLanguage<?>>) getClass();
        return new FindContextNode(c);
    }

    /**
     * Uses the {@link #createFindContextNode()} node to obtain the current context. In case you
     * don't care about performance (e.g. your are on a slow execution path), you can chain the
     * calls directly as <code>findContext({@link #createFindContextNode()})</code> and forget the
     * node all together.
     *
     * @param n the node created by this language's {@link #createFindContextNode()}
     * @return the context created by
     *         {@link #createContext(com.oracle.truffle.api.TruffleLanguage.Env)} method at the
     *         beginning of the language execution
     * @throws ClassCastException if the node has not been created by <code>this</code>.
     *             {@link #createFindContextNode()} method.
     */
    @SuppressWarnings({"rawtypes", "unchecked"})
    protected final C findContext(Node n) {
        FindContextNode fcn = (FindContextNode) n;
        if (fcn.getLanguageClass() != getClass()) {
            throw new ClassCastException();
        }
        return (C) fcn.executeFindContext();
    }

    private static final class LangCtx<C> {
        final TruffleLanguage<C> lang;
        final C ctx;

        LangCtx(TruffleLanguage<C> lang, Env env) {
            this.lang = lang;
            // following call verifies that Accessor.CURRENT_VM is provided
            assert API.findLanguage(null, null) == null;
            this.ctx = lang.createContext(env);
        }

        Object findExportedSymbol(String globalName, boolean onlyExplicit) {
            return lang.findExportedSymbol(ctx, globalName, onlyExplicit);
        }

        Object getLanguageGlobal() {
            return lang.getLanguageGlobal(ctx);
        }

        void dispose() {
            lang.disposeContext(ctx);
        }

        String toString(TruffleLanguage<?> language, Object obj) {
            assert lang == language;
            return lang.toString(ctx, obj);
        }
    }

    /**
     * Represents execution environment of the {@link TruffleLanguage}. Each active
     * {@link TruffleLanguage} receives instance of the environment before any code is executed upon
     * it. The environment has knowledge of all active languages and can exchange symbols between
     * them.
     */
    public static final class Env {
        private final Object vm;
        private final TruffleLanguage<?> lang;
        private final LangCtx<?> langCtx;
        private final InputStream in;
        private final OutputStream err;
        private final OutputStream out;
        private final Instrumenter instrumenter;
<<<<<<< HEAD
        private final Object[] services;
=======
        private final Map<String, Object> config;
>>>>>>> 67c4830f

        Env(Object vm, TruffleLanguage<?> lang, OutputStream out, OutputStream err, InputStream in, Instrumenter instrumenter, Map<String, Object> config) {
            this.vm = vm;
            this.in = in;
            this.err = err;
            this.out = out;
            this.lang = lang;
            this.instrumenter = instrumenter;
<<<<<<< HEAD
            LinkedHashSet<Object> collectedServices = new LinkedHashSet<>();
            API.collectEnvServices(collectedServices, vm, lang, this);
            this.services = collectedServices.toArray();
=======
            this.config = config;
>>>>>>> 67c4830f
            this.langCtx = new LangCtx<>(lang, this);
        }

        /**
         * Asks the environment to go through other registered languages and find whether they
         * export global symbol of specified name. The expected return type is either
         * <code>TruffleObject</code>, or one of wrappers of Java primitive types ({@link Integer},
         * {@link Double}).
         *
         * @param globalName the name of the symbol to search for
         * @return object representing the symbol or <code>null</code>
         */
        public Object importSymbol(String globalName) {
            return API.importSymbol(vm, lang, globalName);
        }

        /**
         * Allows it to be determined if this {@link com.oracle.truffle.api.vm.PolyglotEngine} can
         * execute code written in a language with a given MIME type.
         *
         * @see Source#withMimeType(String)
         * @see #parse(Source, String...)
         *
         * @return a boolean that indicates if the MIME type is supported
         */
        public boolean isMimeTypeSupported(String mimeType) {
            return API.isMimeTypeSupported(vm, mimeType);
        }

        /**
         * Evaluates source of (potentially different) language. The {@link Source#getMimeType()
         * MIME type} is used to identify the {@link TruffleLanguage} to use to perform the
         * {@link #parse(com.oracle.truffle.api.source.Source, com.oracle.truffle.api.nodes.Node, java.lang.String...)}
         * . The names of arguments are parameters for the resulting {#link CallTarget} that allow
         * the <code>source</code> to reference the actual parameters passed to
         * {@link CallTarget#call(java.lang.Object...)}.
         *
         * @param source the source to evaluate
         * @param argumentNames the names of {@link CallTarget#call(java.lang.Object...)} arguments
         *            that can be referenced from the source
         * @return the call target representing the parsed result
         * @throws IOException if the parsing or evaluation fails for some reason
         */
        public CallTarget parse(Source source, String... argumentNames) throws IOException {
            TruffleLanguage<?> language = API.findLanguageImpl(vm, null, source.getMimeType());
            return language.parse(source, null, argumentNames);
        }

        /**
         * Input associated with {@link com.oracle.truffle.api.vm.PolyglotEngine} this language is
         * being executed in.
         *
         * @return reader, never <code>null</code>
         */
        public InputStream in() {
            return in;
        }

        /**
         * Standard output writer for {@link com.oracle.truffle.api.vm.PolyglotEngine} this language
         * is being executed in.
         *
         * @return writer, never <code>null</code>
         */
        public OutputStream out() {
            return out;
        }

        /**
         * Standard error writer for {@link com.oracle.truffle.api.vm.PolyglotEngine} this language
         * is being executed in.
         *
         * @return writer, never <code>null</code>
         */
        public OutputStream err() {
            return err;
        }

        public Instrumenter instrumenter() {
            return instrumenter;
        }

        /**
<<<<<<< HEAD
         * Looks additional service up. An environment for a particular {@link TruffleLanguage
         * language} and a {@link com.oracle.truffle.api.vm.PolyglotEngine} may also be associated
         * with additional services. One can request implementations of such services by calling
         * this method with the type identifying the requested service and its API.
         *
         * Services that can be obtained via this method include
         * {@link com.oracle.truffle.api.instrumentation.Instrumenter} and others.
         *
         * @param <T> type of requested service
         * @param type class of requested service
         * @return instance of T or <code>null</code> if there is no such service available
         */
        public <T> T lookup(Class<T> type) {
            for (Object obj : services) {
                if (type.isInstance(obj)) {
                    return type.cast(obj);
                }
            }
            return null;
=======
         * Configuration arguments for this language. Arguments set
         * {@link com.oracle.truffle.api.vm.PolyglotEngine.Builder#config when constructing the
         * engine} are accessible via this map.
         *
         * This method (in combination with
         * {@link com.oracle.truffle.api.vm.PolyglotEngine.Builder#config}) provides a
         * straight-forward way to pass implementation-level arguments, as typically specified on a
         * command line, to the languages.
         *
         * {@codesnippet config.specify}
         *
         * In contrast to {@link com.oracle.truffle.api.vm.PolyglotEngine.Builder#globalSymbol
         * global symbols} the provided values are passed in exactly as specified, because these
         * configuration arguments are strictly at the implementation level and not language-level
         * objects.
         *
         * These configuration arguments are available when
         * {@link #createContext(com.oracle.truffle.api.TruffleLanguage.Env) creating the language
         * context} to make it possible to take them into account before the language gets ready for
         * execution. This is the most common way to access them:
         *
         * {@codesnippet config.read}
         *
         * @return read-only view of configuration options for this language
         */
        public Map<String, Object> getConfig() {
            return config;
>>>>>>> 67c4830f
        }
    }

    private static final AccessAPI API = new AccessAPI();

    @SuppressWarnings("rawtypes")
    private static final class AccessAPI extends Accessor {
        @Override
        protected Env attachEnv(Object vm, TruffleLanguage<?> language, OutputStream stdOut, OutputStream stdErr, InputStream stdIn, Instrumenter instrumenter, Map<String, Object> config) {
            Env env = new Env(vm, language, stdOut, stdErr, stdIn, instrumenter, config);
            return env;
        }

        @Override
        protected void collectEnvServices(Set<Object> collectTo, Object vm, TruffleLanguage<?> impl, Env context) {
            super.collectEnvServices(collectTo, vm, impl, context);
        }

        @Override
        protected Object importSymbol(Object vm, TruffleLanguage<?> queryingLang, String globalName) {
            return super.importSymbol(vm, queryingLang, globalName);
        }

        @Override
        protected CallTarget parse(TruffleLanguage<?> truffleLanguage, Source code, Node context, String... argumentNames) throws IOException {
            return truffleLanguage.parse(code, context, argumentNames);
        }

        @Override
        protected Object eval(TruffleLanguage<?> language, Source source, Map<Source, CallTarget> cache) throws IOException {
            CallTarget target = cache.get(source);
            if (target == null) {
                target = language.parse(source, null);
                if (target == null) {
                    throw new IOException("Parsing has not produced a CallTarget for " + source);
                }
                cache.put(source, target);
            }
            try {
                return target.call();
            } catch (KillException | QuitException ex) {
                throw ex;
            } catch (Throwable ex) {
                throw new IOException(ex);
            }
        }

        @Override
        protected Object evalInContext(Object vm, SuspendedEvent ev, String code, Node node, MaterializedFrame frame) throws IOException {
            RootNode rootNode = node.getRootNode();
            Class<? extends TruffleLanguage> languageType = findLanguage(rootNode);
            final Env env = findLanguage(vm, languageType);
            final TruffleLanguage<?> lang = findLanguage(env);
            final Source source = Source.fromText(code, "eval in context");
            return lang.evalInContext(source, node, frame);
        }

        @Override
        protected Object findExportedSymbol(TruffleLanguage.Env env, String globalName, boolean onlyExplicit) {
            return env.langCtx.findExportedSymbol(globalName, onlyExplicit);
        }

        @Override
        protected boolean isMimeTypeSupported(Object vm, String mimeType) {
            return super.isMimeTypeSupported(vm, mimeType);
        }

        @Override
        protected Env findLanguage(Object vm, Class<? extends TruffleLanguage> languageClass) {
            return super.findLanguage(vm, languageClass);
        }

        @Override
        protected TruffleLanguage<?> findLanguage(Env env) {
            return env.lang;
        }

        @Override
        protected TruffleLanguage<?> findLanguageImpl(Object known, Class<? extends TruffleLanguage> languageClass, String mimeType) {
            return super.findLanguageImpl(known, languageClass, mimeType);
        }

        @Override
        protected Object languageGlobal(TruffleLanguage.Env env) {
            return env.langCtx.getLanguageGlobal();
        }

        @Override
        protected Object findContext(Env env) {
            return env.langCtx.ctx;
        }

        @Override
        protected boolean isInstrumentable(Node node, TruffleLanguage language) {
            return language.isInstrumentable(node);
        }

        @Override
        protected WrapperNode createWrapperNode(Node node, TruffleLanguage language) {
            return language.createWrapperNode(node);
        }

        @Override
        protected void dispose(TruffleLanguage<?> impl, Env env) {
            assert impl == env.langCtx.lang;
            env.langCtx.dispose();
        }

        @Override
        protected String toString(TruffleLanguage<?> language, Env env, Object obj) {
            return env.langCtx.toString(language, obj);
        }
    }

}<|MERGE_RESOLUTION|>--- conflicted
+++ resolved
@@ -363,11 +363,9 @@
         private final OutputStream err;
         private final OutputStream out;
         private final Instrumenter instrumenter;
-<<<<<<< HEAD
         private final Object[] services;
-=======
         private final Map<String, Object> config;
->>>>>>> 67c4830f
+
 
         Env(Object vm, TruffleLanguage<?> lang, OutputStream out, OutputStream err, InputStream in, Instrumenter instrumenter, Map<String, Object> config) {
             this.vm = vm;
@@ -376,13 +374,10 @@
             this.out = out;
             this.lang = lang;
             this.instrumenter = instrumenter;
-<<<<<<< HEAD
             LinkedHashSet<Object> collectedServices = new LinkedHashSet<>();
             API.collectEnvServices(collectedServices, vm, lang, this);
             this.services = collectedServices.toArray();
-=======
             this.config = config;
->>>>>>> 67c4830f
             this.langCtx = new LangCtx<>(lang, this);
         }
 
@@ -466,7 +461,6 @@
         }
 
         /**
-<<<<<<< HEAD
          * Looks additional service up. An environment for a particular {@link TruffleLanguage
          * language} and a {@link com.oracle.truffle.api.vm.PolyglotEngine} may also be associated
          * with additional services. One can request implementations of such services by calling
@@ -486,7 +480,8 @@
                 }
             }
             return null;
-=======
+
+        /**
          * Configuration arguments for this language. Arguments set
          * {@link com.oracle.truffle.api.vm.PolyglotEngine.Builder#config when constructing the
          * engine} are accessible via this map.
@@ -514,7 +509,6 @@
          */
         public Map<String, Object> getConfig() {
             return config;
->>>>>>> 67c4830f
         }
     }
 
