--- conflicted
+++ resolved
@@ -106,12 +106,9 @@
 
         public abstract Object findContext(Env env);
 
-<<<<<<< HEAD
         public abstract void postInitEnv(Env env);
-=======
+
         public abstract Object getVM(Env env);
-
->>>>>>> 5bbe643e
     }
 
     public abstract static class InstrumentSupport {
