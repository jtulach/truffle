--- conflicted
+++ resolved
@@ -281,13 +281,8 @@
         return INSTRUMENT.createInstrumenter(vm);
     }
 
-<<<<<<< HEAD
-    protected void addInstrumentation(Object instrumentationHandler, Object key, Class<?> instrumentationClass, Set<String> requiredTags) {
-        INSTRUMENTHANDLER.addInstrumentation(instrumentationHandler, key, instrumentationClass, requiredTags);
-=======
-    protected void addInstrument(Object instrumentationHandler, Object key, Class<?> instrumentClass) {
-        INSTRUMENTHANDLER.addInstrument(instrumentationHandler, key, instrumentClass);
->>>>>>> 01916386
+    protected void addInstrument(Object instrumentationHandler, Object key, Class<?> instrumentClass, Set<String> requiredTags) {
+        INSTRUMENTHANDLER.addInstrument(instrumentationHandler, key, instrumentClass, requiredTags);
     }
 
     protected void disposeInstrument(Object instrumentationHandler, Object key, boolean cleanupRequired) {
