/*
 * Copyright (c) 2012, Oracle and/or its affiliates. All rights reserved.
 * DO NOT ALTER OR REMOVE COPYRIGHT NOTICES OR THIS FILE HEADER.
 *
 * This code is free software; you can redistribute it and/or modify it
 * under the terms of the GNU General Public License version 2 only, as
 * published by the Free Software Foundation.  Oracle designates this
 * particular file as subject to the "Classpath" exception as provided
 * by Oracle in the LICENSE file that accompanied this code.
 *
 * This code is distributed in the hope that it will be useful, but WITHOUT
 * ANY WARRANTY; without even the implied warranty of MERCHANTABILITY or
 * FITNESS FOR A PARTICULAR PURPOSE.  See the GNU General Public License
 * version 2 for more details (a copy is included in the LICENSE file that
 * accompanied this code).
 *
 * You should have received a copy of the GNU General Public License version
 * 2 along with this work; if not, write to the Free Software Foundation,
 * Inc., 51 Franklin St, Fifth Floor, Boston, MA 02110-1301 USA.
 *
 * Please contact Oracle, 500 Oracle Parkway, Redwood Shores, CA 94065 USA
 * or visit www.oracle.com if you need additional information or have any
 * questions.
 */
package com.oracle.truffle.api.impl;

import com.oracle.truffle.api.CallTarget;
import com.oracle.truffle.api.RootCallTarget;
import com.oracle.truffle.api.Truffle;
import com.oracle.truffle.api.TruffleRuntime;
import com.oracle.truffle.api.frame.Frame;
import com.oracle.truffle.api.frame.FrameInstance;
import com.oracle.truffle.api.nodes.Node;
import com.oracle.truffle.api.nodes.RootNode;

/**
 * This is an implementation-specific class. Do not use or instantiate it. Instead, use
 * {@link TruffleRuntime#createCallTarget(RootNode)} to create a {@link RootCallTarget}.
 */
public class DefaultCallTarget implements RootCallTarget {

    private final RootNode rootNode;
    private boolean initialized;

    protected DefaultCallTarget(RootNode function) {
        this.rootNode = function;
        this.rootNode.adoptChildren();
        this.rootNode.applyInstrumentation();
    }

    @Override
    public String toString() {
        return rootNode.toString();
    }

    public final RootNode getRootNode() {
        return rootNode;
    }

    @Override
    public Object call(Object... args) {
        if (!this.initialized) {
            initialize();
        }
        final DefaultVirtualFrame frame = new DefaultVirtualFrame(getRootNode().getFrameDescriptor(), args);
        FrameInstance oldCurrentFrame = defaultTruffleRuntime().setCurrentFrame(new FrameInstance() {

            public Frame getFrame(FrameAccess access, boolean slowPath) {
                if (access == FrameAccess.MATERIALIZE) {
                    return new DefaultMaterializedFrame(frame);
                }
                return frame;
            }

            public boolean isVirtualFrame() {
                return false;
            }

            public Node getCallNode() {
                return null;
            }

            public CallTarget getCallTarget() {
                return DefaultCallTarget.this;
            }
        });
        try {
            return getRootNode().execute(frame);
        } finally {
            defaultTruffleRuntime().setCurrentFrame(oldCurrentFrame);
        }
    }

    private void initialize() {
        synchronized (this) {
            if (!this.initialized) {
                this.initialized = true;
<<<<<<< HEAD
                Accessor.INSTRUMENTHANDLER.initializeCallTarget(this);
=======
                Accessor accessor = Accessor.INSTRUMENTHANDLER;
                if (accessor != null) {
                    accessor.initializeCallTarget(this);
                }
>>>>>>> 2a84bc71
            }
        }
    }

    private static DefaultTruffleRuntime defaultTruffleRuntime() {
        return (DefaultTruffleRuntime) Truffle.getRuntime();
    }
}<|MERGE_RESOLUTION|>--- conflicted
+++ resolved
@@ -95,14 +95,10 @@
         synchronized (this) {
             if (!this.initialized) {
                 this.initialized = true;
-<<<<<<< HEAD
-                Accessor.INSTRUMENTHANDLER.initializeCallTarget(this);
-=======
                 Accessor accessor = Accessor.INSTRUMENTHANDLER;
                 if (accessor != null) {
                     accessor.initializeCallTarget(this);
                 }
->>>>>>> 2a84bc71
             }
         }
     }
