--- conflicted
+++ resolved
@@ -278,17 +278,10 @@
       "subDir" : "truffle",
       "sourceDirs" : ["src"],
       "dependencies" : [
-<<<<<<< HEAD
-        "com.oracle.truffle.tools", 
-        "com.oracle.truffle.api.debug",
-        "JLINE"
-      ],
-=======
                         "com.oracle.truffle.tools", 
-                        "com.oracle.truffle.api.vm",
+                        "com.oracle.truffle.api.debug",
                         "JLINE"
                         ],
->>>>>>> 4592e493
       "checkstyle" : "com.oracle.truffle.api",
       "javaCompliance" : "1.7",
       "workingSets" : "Truffle,Tools",
