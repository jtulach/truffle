--- conflicted
+++ resolved
@@ -140,10 +140,7 @@
       "sourceDirs" : ["src"],
       "dependencies" : [
         "com.oracle.truffle.api.vm",
-<<<<<<< HEAD
         "com.oracle.truffle.api.debug",
-=======
->>>>>>> 2a84bc71
         "com.oracle.truffle.api.dsl.test",
         "mx:JUNIT"
       ],
@@ -153,7 +150,6 @@
       "workingSets" : "API,Truffle",
     },
 
-<<<<<<< HEAD
     "com.oracle.truffle.api.debug" : {
       "subDir" : "truffle",
       "sourceDirs" : ["src"],
@@ -178,8 +174,6 @@
       "workingSets" : "API,Truffle",
     },
 
-=======
->>>>>>> 2a84bc71
     "com.oracle.truffle.api.interop.java" : {
       "subDir" : "truffle",
       "sourceDirs" : ["src"],
@@ -285,11 +279,7 @@
       "sourceDirs" : ["src"],
       "dependencies" : [
                         "com.oracle.truffle.tools",
-<<<<<<< HEAD
                         "com.oracle.truffle.api.debug",
-=======
-                        "com.oracle.truffle.api.vm",
->>>>>>> 2a84bc71
                         "JLINE"
                         ],
       "checkstyle" : "com.oracle.truffle.api",
